--- conflicted
+++ resolved
@@ -48,16 +48,13 @@
 static_assertions = "1.1.0"
 strum = "0.24"
 strum_macros = "0.24"
-<<<<<<< HEAD
-# Fix on 0.29.5 so we have MSRV 1.61. Remove this when we update MSRV
-sysinfo = "=0.29.5"
+sysinfo = "0.29"
+
 serde = {version = "1.0", features = ["derive"] }
 serde_json = "1.0"
 prost = "0.11"
 zstd = "0.12"
-=======
 sysinfo = "0.29"
->>>>>>> 1254d94d
 
 [dev-dependencies]
 paste = "1.0.8"
