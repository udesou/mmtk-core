--- conflicted
+++ resolved
@@ -118,9 +118,6 @@
     pub(crate) sanity_checker: Mutex<SanityChecker<VM::VMEdge>>,
     #[cfg(feature = "extreme_assertions")]
     pub(crate) edge_logger: EdgeLogger<VM::VMEdge>,
-<<<<<<< HEAD
-    pub(crate) inside_harness: AtomicBool,
-=======
     pub(crate) gc_trigger: Arc<GCTrigger<VM>>,
     pub(crate) gc_requester: Arc<GCRequester<VM>>,
     pub(crate) stats: Arc<Stats>,
@@ -130,7 +127,6 @@
     /// Analysis counters. The feature analysis allows us to periodically stop the world and collect some statistics.
     #[cfg(feature = "analysis")]
     pub(crate) analysis_manager: Arc<AnalysisManager<VM>>,
->>>>>>> 1254d94d
 }
 
 unsafe impl<VM: VMBinding> Sync for MMTK<VM> {}
