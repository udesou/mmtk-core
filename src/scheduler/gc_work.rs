use super::work_bucket::WorkBucketStage;
use super::*;
use crate::plan::GcStatus;
use crate::plan::ObjectsClosure;
use crate::plan::VectorObjectQueue;
use crate::policy::immix::TRACE_KIND_FAST;
use crate::util::*;
use crate::vm::edge_shape::Edge;
use crate::vm::*;
use crate::*;
use std::marker::PhantomData;
use std::ops::{Deref, DerefMut};

pub struct ScheduleCollection;

impl<VM: VMBinding> GCWork<VM> for ScheduleCollection {
    fn do_work(&mut self, worker: &mut GCWorker<VM>, mmtk: &'static MMTK<VM>) {
        mmtk.plan.schedule_collection(worker.scheduler());

        // Tell GC trigger that GC started.
        // We now know what kind of GC this is (e.g. nursery vs mature in gen copy, defrag vs fast in Immix)
        // TODO: Depending on the OS scheduling, other workers can run so fast that they can finish
        // everything in the `Unconstrained` and the `Prepare` buckets before we execute the next
        // statement. Consider if there is a better place to call `on_gc_start`.
        mmtk.plan.base().gc_trigger.policy.on_gc_start(mmtk);
    }
}

/// The global GC Preparation Work
/// This work packet invokes prepare() for the plan (which will invoke prepare() for each space), and
/// pushes work packets for preparing mutators and collectors.
/// We should only have one such work packet per GC, before any actual GC work starts.
/// We assume this work packet is the only running work packet that accesses plan, and there should
/// be no other concurrent work packet that accesses plan (read or write). Otherwise, there may
/// be a race condition.
pub struct Prepare<C: GCWorkContext> {
    pub plan: &'static C::PlanType,
}

impl<C: GCWorkContext> Prepare<C> {
    pub fn new(plan: &'static C::PlanType) -> Self {
        Self { plan }
    }
}

impl<C: GCWorkContext + 'static> GCWork<C::VM> for Prepare<C> {
    fn do_work(&mut self, worker: &mut GCWorker<C::VM>, mmtk: &'static MMTK<C::VM>) {
        trace!("Prepare Global");
        // We assume this is the only running work packet that accesses plan at the point of execution
        #[allow(clippy::cast_ref_to_mut)]
        let plan_mut: &mut C::PlanType = unsafe { &mut *(self.plan as *const _ as *mut _) };
        plan_mut.prepare(worker.tls);

        for mutator in <C::VM as VMBinding>::VMActivePlan::mutators() {
            mmtk.scheduler.work_buckets[WorkBucketStage::Prepare]
                .add(PrepareMutator::<C::VM>::new(mutator));
        }
        for w in &mmtk.scheduler.worker_group.workers_shared {
            let result = w.designated_work.push(Box::new(PrepareCollector));
            debug_assert!(result.is_ok());
        }
    }
}

/// The mutator GC Preparation Work
pub struct PrepareMutator<VM: VMBinding> {
    // The mutator reference has static lifetime.
    // It is safe because the actual lifetime of this work-packet will not exceed the lifetime of a GC.
    pub mutator: &'static mut Mutator<VM>,
}

impl<VM: VMBinding> PrepareMutator<VM> {
    pub fn new(mutator: &'static mut Mutator<VM>) -> Self {
        Self { mutator }
    }
}

impl<VM: VMBinding> GCWork<VM> for PrepareMutator<VM> {
    fn do_work(&mut self, worker: &mut GCWorker<VM>, _mmtk: &'static MMTK<VM>) {
        trace!("Prepare Mutator");
        self.mutator.prepare(worker.tls);
    }
}

/// The collector GC Preparation Work
#[derive(Default)]
pub struct PrepareCollector;

impl<VM: VMBinding> GCWork<VM> for PrepareCollector {
    fn do_work(&mut self, worker: &mut GCWorker<VM>, mmtk: &'static MMTK<VM>) {
        trace!("Prepare Collector");
        worker.get_copy_context_mut().prepare();
        mmtk.plan.prepare_worker(worker);
    }
}

/// The global GC release Work
/// This work packet invokes release() for the plan (which will invoke release() for each space), and
/// pushes work packets for releasing mutators and collectors.
/// We should only have one such work packet per GC, after all actual GC work ends.
/// We assume this work packet is the only running work packet that accesses plan, and there should
/// be no other concurrent work packet that accesses plan (read or write). Otherwise, there may
/// be a race condition.
pub struct Release<C: GCWorkContext> {
    pub plan: &'static C::PlanType,
}

impl<C: GCWorkContext> Release<C> {
    pub fn new(plan: &'static C::PlanType) -> Self {
        Self { plan }
    }
}

impl<C: GCWorkContext + 'static> GCWork<C::VM> for Release<C> {
    fn do_work(&mut self, worker: &mut GCWorker<C::VM>, mmtk: &'static MMTK<C::VM>) {
        trace!("Release Global");

        self.plan.base().gc_trigger.policy.on_gc_release(mmtk);

        // We assume this is the only running work packet that accesses plan at the point of execution
        #[allow(clippy::cast_ref_to_mut)]
        let plan_mut: &mut C::PlanType = unsafe { &mut *(self.plan as *const _ as *mut _) };
        plan_mut.release(worker.tls);

        for mutator in <C::VM as VMBinding>::VMActivePlan::mutators() {
            mmtk.scheduler.work_buckets[WorkBucketStage::Release]
                .add(ReleaseMutator::<C::VM>::new(mutator));
        }
        for w in &mmtk.scheduler.worker_group.workers_shared {
            let result = w.designated_work.push(Box::new(ReleaseCollector));
            debug_assert!(result.is_ok());
        }
    }
}

/// The mutator release Work
pub struct ReleaseMutator<VM: VMBinding> {
    // The mutator reference has static lifetime.
    // It is safe because the actual lifetime of this work-packet will not exceed the lifetime of a GC.
    pub mutator: &'static mut Mutator<VM>,
}

impl<VM: VMBinding> ReleaseMutator<VM> {
    pub fn new(mutator: &'static mut Mutator<VM>) -> Self {
        Self { mutator }
    }
}

impl<VM: VMBinding> GCWork<VM> for ReleaseMutator<VM> {
    fn do_work(&mut self, worker: &mut GCWorker<VM>, _mmtk: &'static MMTK<VM>) {
        trace!("Release Mutator");
        self.mutator.release(worker.tls);
    }
}

/// The collector release Work
#[derive(Default)]
pub struct ReleaseCollector;

impl<VM: VMBinding> GCWork<VM> for ReleaseCollector {
    fn do_work(&mut self, worker: &mut GCWorker<VM>, _mmtk: &'static MMTK<VM>) {
        trace!("Release Collector");
        worker.get_copy_context_mut().release();
    }
}

/// Stop all mutators
///
/// Schedule a `ScanStackRoots` immediately after a mutator is paused
///
/// TODO: Smaller work granularity
#[derive(Default)]
pub struct StopMutators<ScanEdges: ProcessEdgesWork>(PhantomData<ScanEdges>);

impl<ScanEdges: ProcessEdgesWork> StopMutators<ScanEdges> {
    pub fn new() -> Self {
        Self(PhantomData)
    }
}

impl<E: ProcessEdgesWork> GCWork<E::VM> for StopMutators<E> {
    fn do_work(&mut self, worker: &mut GCWorker<E::VM>, mmtk: &'static MMTK<E::VM>) {
        trace!("stop_all_mutators start");
        mmtk.plan.base().prepare_for_stack_scanning();
        <E::VM as VMBinding>::VMCollection::stop_all_mutators(worker.tls, |mutator| {
            mmtk.scheduler.work_buckets[WorkBucketStage::Prepare].add(ScanStackRoot::<E>(mutator));
        });
        trace!("stop_all_mutators end");
        mmtk.scheduler.notify_mutators_paused(mmtk);
        if <E::VM as VMBinding>::VMScanning::SCAN_MUTATORS_IN_SAFEPOINT {
            // Prepare mutators if necessary
            // FIXME: This test is probably redundant. JikesRVM requires to call `prepare_mutator` once after mutators are paused
            if !mmtk.plan.base().stacks_prepared() {
                for mutator in <E::VM as VMBinding>::VMActivePlan::mutators() {
                    <E::VM as VMBinding>::VMCollection::prepare_mutator(
                        worker.tls,
                        mutator.get_tls(),
                        mutator,
                    );
                }
            }
            // Scan mutators
            if <E::VM as VMBinding>::VMScanning::SINGLE_THREAD_MUTATOR_SCANNING {
                mmtk.scheduler.work_buckets[WorkBucketStage::Prepare]
                    .add(ScanStackRoots::<E>::new());
            } else {
                for mutator in <E::VM as VMBinding>::VMActivePlan::mutators() {
                    mmtk.scheduler.work_buckets[WorkBucketStage::Prepare]
                        .add(ScanStackRoot::<E>(mutator));
                }
            }
        }
        mmtk.scheduler.work_buckets[WorkBucketStage::Prepare].add(ScanVMSpecificRoots::<E>::new());
    }
}

#[derive(Default)]
pub struct EndOfGC {
    pub elapsed: std::time::Duration,
}

impl<VM: VMBinding> GCWork<VM> for EndOfGC {
    fn do_work(&mut self, worker: &mut GCWorker<VM>, mmtk: &'static MMTK<VM>) {
        info!(
            "End of GC ({}/{} pages, took {} ms)",
            mmtk.plan.get_reserved_pages(),
            mmtk.plan.get_total_pages(),
            self.elapsed.as_millis()
        );

        // We assume this is the only running work packet that accesses plan at the point of execution
        #[allow(clippy::cast_ref_to_mut)]
        let plan_mut: &mut dyn Plan<VM = VM> = unsafe { &mut *(&*mmtk.plan as *const _ as *mut _) };
        plan_mut.end_of_gc(worker.tls);

        #[cfg(feature = "extreme_assertions")]
        if crate::util::edge_logger::should_check_duplicate_edges(&*mmtk.plan) {
            // reset the logging info at the end of each GC
            mmtk.edge_logger.reset();
        }

        mmtk.plan.base().set_gc_status(GcStatus::NotInGC);

        // Reset the triggering information.
        mmtk.plan.base().reset_collection_trigger();

        <VM as VMBinding>::VMCollection::resume_mutators(worker.tls);
    }
}

/// This implements `ObjectTracer` by forwarding the `trace_object` calls to the wrapped
/// `ProcessEdgesWork` instance.
struct ProcessEdgesWorkTracer<E: ProcessEdgesWork> {
    process_edges_work: E,
    stage: WorkBucketStage,
}

impl<E: ProcessEdgesWork> ObjectTracer for ProcessEdgesWorkTracer<E> {
    /// Forward the `trace_object` call to the underlying `ProcessEdgesWork`,
    /// and flush as soon as the underlying buffer of `process_edges_work` is full.
    ///
    /// This function is inlined because `trace_object` is probably the hottest function in MMTk.
    /// If this function is called in small closures, please profile the program and make sure the
    /// closure is inlined, too.
    fn trace_object(&mut self, object: ObjectReference) -> ObjectReference {
        let result = self.process_edges_work.trace_object(object);
        self.flush_if_full();
        result
    }
}

impl<E: ProcessEdgesWork> ProcessEdgesWorkTracer<E> {
    fn flush_if_full(&mut self) {
        if self.process_edges_work.nodes.is_full() {
            self.flush();
        }
    }

    pub fn flush_if_not_empty(&mut self) {
        if !self.process_edges_work.nodes.is_empty() {
            self.flush();
        }
    }

    fn flush(&mut self) {
        let next_nodes = self.process_edges_work.pop_nodes();
        assert!(!next_nodes.is_empty());
        let work_packet = self.process_edges_work.create_scan_work(next_nodes, false);
        let worker = self.process_edges_work.worker();
        worker.scheduler().work_buckets[self.stage].add(work_packet);
    }
}

/// This type implements `ObjectTracerContext` by creating a temporary `ProcessEdgesWork` during
/// the call to `with_tracer`, making use of its `trace_object` method.  It then creates work
/// packets using the methods of the `ProcessEdgesWork` and add the work packet into the given
/// `stage`.
struct ProcessEdgesWorkTracerContext<E: ProcessEdgesWork> {
    stage: WorkBucketStage,
    phantom_data: PhantomData<E>,
}

impl<E: ProcessEdgesWork> Clone for ProcessEdgesWorkTracerContext<E> {
    fn clone(&self) -> Self {
        Self { ..*self }
    }
}

impl<E: ProcessEdgesWork> ObjectTracerContext<E::VM> for ProcessEdgesWorkTracerContext<E> {
    type TracerType = ProcessEdgesWorkTracer<E>;

    fn with_tracer<R, F>(&self, worker: &mut GCWorker<E::VM>, func: F) -> R
    where
        F: FnOnce(&mut Self::TracerType) -> R,
    {
        let mmtk = worker.mmtk;

        // Prepare the underlying ProcessEdgesWork
        let mut process_edges_work = E::new(vec![], false, mmtk);
        // FIXME: This line allows us to omit the borrowing lifetime of worker.
        // We should refactor ProcessEdgesWork so that it uses `worker` locally, not as a member.
        process_edges_work.set_worker(worker);

        // Cretae the tracer.
        let mut tracer = ProcessEdgesWorkTracer {
            process_edges_work,
            stage: self.stage,
        };

        // The caller can use the tracer here.
        let result = func(&mut tracer);

        // Flush the queued nodes.
        tracer.flush_if_not_empty();

        result
    }
}

/// Delegate to the VM binding for weak reference processing.
///
/// Some VMs (e.g. v8) do not have a Java-like global weak reference storage, and the
/// processing of those weakrefs may be more complex. For such case, we delegate to the
/// VM binding to process weak references.
///
/// NOTE: This will replace `{Soft,Weak,Phantom}RefProcessing` and `Finalization` in the future.
pub struct VMProcessWeakRefs<E: ProcessEdgesWork> {
    phantom_data: PhantomData<E>,
}

impl<E: ProcessEdgesWork> VMProcessWeakRefs<E> {
    pub fn new() -> Self {
        Self {
            phantom_data: PhantomData,
        }
    }
}

impl<E: ProcessEdgesWork> GCWork<E::VM> for VMProcessWeakRefs<E> {
    fn do_work(&mut self, worker: &mut GCWorker<E::VM>, _mmtk: &'static MMTK<E::VM>) {
        trace!("VMProcessWeakRefs");

        let stage = WorkBucketStage::VMRefClosure;

        let need_to_repeat = {
            let tracer_factory = ProcessEdgesWorkTracerContext::<E> {
                stage,
                phantom_data: PhantomData,
            };
            <E::VM as VMBinding>::VMScanning::process_weak_refs(worker, tracer_factory)
        };

        if need_to_repeat {
            // Schedule Self as the new sentinel so we'll call `process_weak_refs` again after the
            // current transitive closure.
            let new_self = Box::new(Self::new());

            worker.scheduler().work_buckets[stage].set_sentinel(new_self);
        }
    }
}

/// Delegate to the VM binding for forwarding weak references.
///
/// Some VMs (e.g. v8) do not have a Java-like global weak reference storage, and the
/// processing of those weakrefs may be more complex. For such case, we delegate to the
/// VM binding to process weak references.
///
/// NOTE: This will replace `RefForwarding` and `ForwardFinalization` in the future.
pub struct VMForwardWeakRefs<E: ProcessEdgesWork> {
    phantom_data: PhantomData<E>,
}

impl<E: ProcessEdgesWork> VMForwardWeakRefs<E> {
    pub fn new() -> Self {
        Self {
            phantom_data: PhantomData,
        }
    }
}

impl<E: ProcessEdgesWork> GCWork<E::VM> for VMForwardWeakRefs<E> {
    fn do_work(&mut self, worker: &mut GCWorker<E::VM>, _mmtk: &'static MMTK<E::VM>) {
        trace!("VMForwardWeakRefs");

        let stage = WorkBucketStage::VMRefForwarding;

        let tracer_factory = ProcessEdgesWorkTracerContext::<E> {
            stage,
            phantom_data: PhantomData,
        };
        <E::VM as VMBinding>::VMScanning::forward_weak_refs(worker, tracer_factory)
    }
}

/// This work packet calls `Collection::post_forwarding`.
///
/// NOTE: This will replace `RefEnqueue` in the future.
///
/// NOTE: Although this work packet runs in parallel with the `Release` work packet, it does not
/// access the `Plan` instance.
#[derive(Default)]
pub struct VMPostForwarding<VM: VMBinding> {
    phantom_data: PhantomData<VM>,
}

impl<VM: VMBinding> GCWork<VM> for VMPostForwarding<VM> {
    fn do_work(&mut self, worker: &mut GCWorker<VM>, _mmtk: &'static MMTK<VM>) {
        trace!("VMPostForwarding start");
        <VM as VMBinding>::VMCollection::post_forwarding(worker.tls);
        trace!("VMPostForwarding end");
    }
}

#[derive(Default)]
pub struct ScanStackRoots<Edges: ProcessEdgesWork>(PhantomData<Edges>);

impl<E: ProcessEdgesWork> ScanStackRoots<E> {
    pub fn new() -> Self {
        Self(PhantomData)
    }
}

impl<E: ProcessEdgesWork> GCWork<E::VM> for ScanStackRoots<E> {
    fn do_work(&mut self, worker: &mut GCWorker<E::VM>, mmtk: &'static MMTK<E::VM>) {
        trace!("ScanStackRoots");
        let factory = ProcessEdgesWorkRootsWorkFactory::<E>::new(mmtk);
        <E::VM as VMBinding>::VMScanning::scan_roots_in_all_mutator_threads(worker.tls, factory);
        <E::VM as VMBinding>::VMScanning::notify_initial_thread_scan_complete(false, worker.tls);
        for mutator in <E::VM as VMBinding>::VMActivePlan::mutators() {
            mutator.flush();
        }
        mmtk.plan.common().base.set_gc_status(GcStatus::GcProper);
    }
}

pub struct ScanStackRoot<Edges: ProcessEdgesWork>(pub &'static mut Mutator<Edges::VM>);

impl<E: ProcessEdgesWork> GCWork<E::VM> for ScanStackRoot<E> {
    fn do_work(&mut self, worker: &mut GCWorker<E::VM>, mmtk: &'static MMTK<E::VM>) {
        trace!("ScanStackRoot for mutator {:?}", self.0.get_tls());
        let base = &mmtk.plan.base();
        let mutators = <E::VM as VMBinding>::VMActivePlan::number_of_mutators();
        let factory = ProcessEdgesWorkRootsWorkFactory::<E>::new(mmtk);
        <E::VM as VMBinding>::VMScanning::scan_roots_in_mutator_thread(
            worker.tls,
            unsafe { &mut *(self.0 as *mut _) },
            factory,
        );
        self.0.flush();

        if mmtk.plan.base().inform_stack_scanned(mutators) {
            <E::VM as VMBinding>::VMScanning::notify_initial_thread_scan_complete(
                false, worker.tls,
            );
            base.set_gc_status(GcStatus::GcProper);
        }
    }
}

#[derive(Default)]
pub struct ScanVMSpecificRoots<Edges: ProcessEdgesWork>(PhantomData<Edges>);

impl<E: ProcessEdgesWork> ScanVMSpecificRoots<E> {
    pub fn new() -> Self {
        Self(PhantomData)
    }
}

impl<E: ProcessEdgesWork> GCWork<E::VM> for ScanVMSpecificRoots<E> {
    fn do_work(&mut self, worker: &mut GCWorker<E::VM>, mmtk: &'static MMTK<E::VM>) {
        trace!("ScanStaticRoots");
        let factory = ProcessEdgesWorkRootsWorkFactory::<E>::new(mmtk);
        <E::VM as VMBinding>::VMScanning::scan_vm_specific_roots(worker.tls, factory);
    }
}

pub struct ProcessEdgesBase<VM: VMBinding> {
    pub edges: Vec<VM::VMEdge>,
    pub nodes: VectorObjectQueue,
    mmtk: &'static MMTK<VM>,
    // Use raw pointer for fast pointer dereferencing, instead of using `Option<&'static mut GCWorker<E::VM>>`.
    // Because a copying gc will dereference this pointer at least once for every object copy.
    worker: *mut GCWorker<VM>,
    pub roots: bool,
}

unsafe impl<VM: VMBinding> Send for ProcessEdgesBase<VM> {}

impl<VM: VMBinding> ProcessEdgesBase<VM> {
    // Requires an MMTk reference. Each plan-specific type that uses ProcessEdgesBase can get a static plan reference
    // at creation. This avoids overhead for dynamic dispatch or downcasting plan for each object traced.
    pub fn new(edges: Vec<VM::VMEdge>, roots: bool, mmtk: &'static MMTK<VM>) -> Self {
        #[cfg(feature = "extreme_assertions")]
        if crate::util::edge_logger::should_check_duplicate_edges(&*mmtk.plan) {
            for edge in &edges {
                // log edge, panic if already logged
                mmtk.edge_logger.log_edge(*edge);
            }
        }
        Self {
            edges,
            nodes: VectorObjectQueue::new(),
            mmtk,
            worker: std::ptr::null_mut(),
            roots,
        }
    }
    pub fn set_worker(&mut self, worker: &mut GCWorker<VM>) {
        self.worker = worker;
    }

    pub fn worker(&self) -> &'static mut GCWorker<VM> {
        unsafe { &mut *self.worker }
    }

    pub fn mmtk(&self) -> &'static MMTK<VM> {
        self.mmtk
    }

    pub fn plan(&self) -> &'static dyn Plan<VM = VM> {
        &*self.mmtk.plan
    }

    /// Pop all nodes from nodes, and clear nodes to an empty vector.
    pub fn pop_nodes(&mut self) -> Vec<ObjectReference> {
        self.nodes.take()
    }
}

/// A short-hand for `<E::VM as VMBinding>::VMEdge`.
pub type EdgeOf<E> = <<E as ProcessEdgesWork>::VM as VMBinding>::VMEdge;

/// Scan & update a list of object slots
//
// Note: be very careful when using this trait. process_node() will push objects
// to the buffer, and it is expected that at the end of the operation, flush()
// is called to create new scan work from the buffered objects. If flush()
// is not called, we may miss the objects in the GC and have dangling pointers.
// FIXME: We possibly want to enforce Drop on this trait, and require calling
// flush() in Drop.
pub trait ProcessEdgesWork:
    Send + 'static + Sized + DerefMut + Deref<Target = ProcessEdgesBase<Self::VM>>
{
    type VM: VMBinding;

    /// The work packet type for scanning objects when using this ProcessEdgesWork.
    type ScanObjectsWorkType: ScanObjectsWork<Self::VM>;

    const CAPACITY: usize = 4096;
    const OVERWRITE_REFERENCE: bool = true;
    const SCAN_OBJECTS_IMMEDIATELY: bool = true;

    fn new(edges: Vec<EdgeOf<Self>>, roots: bool, mmtk: &'static MMTK<Self::VM>) -> Self;

    /// Trace an MMTk object. The implementation should forward this call to the policy-specific
    /// `trace_object()` methods, depending on which space this object is in.
    /// If the object is not in any MMTk space, the implementation should forward the call to
    /// `ActivePlan::vm_trace_object()` to let the binding handle the tracing.
    fn trace_object(&mut self, object: ObjectReference) -> ObjectReference;

    #[cfg(feature = "sanity")]
    fn cache_roots_for_sanity_gc(&mut self) {
        assert!(self.roots);
        self.mmtk()
            .sanity_checker
            .lock()
            .unwrap()
            .add_root_edges(self.edges.clone());
    }

    /// Start the a scan work packet. If SCAN_OBJECTS_IMMEDIATELY, the work packet will be executed immediately, in this method.
    /// Otherwise, the work packet will be added the Closure work bucket and will be dispatched later by the scheduler.
    fn start_or_dispatch_scan_work(&mut self, work_packet: impl GCWork<Self::VM>) {
        if Self::SCAN_OBJECTS_IMMEDIATELY {
            // We execute this `scan_objects_work` immediately.
            // This is expected to be a useful optimization because,
            // say for _pmd_ with 200M heap, we're likely to have 50000~60000 `ScanObjects` work packets
            // being dispatched (similar amount to `ProcessEdgesWork`).
            // Executing these work packets now can remarkably reduce the global synchronization time.
            self.worker().do_work(work_packet);
        } else {
            self.mmtk.scheduler.work_buckets[WorkBucketStage::Closure].add(work_packet);
        }
    }

    /// Create an object-scanning work packet to be used for this ProcessEdgesWork.
    ///
    /// `roots` indicates if we are creating a packet for root scanning.  It is only true when this
    /// method is called to handle `RootsWorkFactory::create_process_node_roots_work`.
    fn create_scan_work(
        &self,
        nodes: Vec<ObjectReference>,
        roots: bool,
    ) -> Self::ScanObjectsWorkType;

    /// Flush the nodes in ProcessEdgesBase, and create a ScanObjects work packet for it. If the node set is empty,
    /// this method will simply return with no work packet created.
    fn flush(&mut self) {
        let nodes = self.pop_nodes();
        if !nodes.is_empty() {
            self.start_or_dispatch_scan_work(self.create_scan_work(nodes, false));
        }
    }

    fn process_edge(&mut self, slot: EdgeOf<Self>) {
        let object = slot.load();
        let new_object = self.trace_object(object);
        if Self::OVERWRITE_REFERENCE {
            slot.store(new_object);
        }
    }

    fn process_edges(&mut self) {
        for i in 0..self.edges.len() {
            self.process_edge(self.edges[i])
        }
    }
}

impl<E: ProcessEdgesWork> GCWork<E::VM> for E {
    fn do_work(&mut self, worker: &mut GCWorker<E::VM>, _mmtk: &'static MMTK<E::VM>) {
        self.set_worker(worker);
        self.process_edges();
        if !self.nodes.is_empty() {
            self.flush();
        }
        #[cfg(feature = "sanity")]
        if self.roots && !_mmtk.plan.is_in_sanity() {
            self.cache_roots_for_sanity_gc();
        }
        trace!("ProcessEdgesWork End");
    }
}

/// A general process edges implementation using SFT. A plan can always implement their own process edges. However,
/// Most plans can use this work packet for tracing amd they do not need to provide a plan-specific trace object work packet.
/// If they choose to use this type, they need to provide a correct implementation for some related methods
/// (such as `Space.set_copy_for_sft_trace()`, `SFT.sft_trace_object()`).
/// Some plans are not using this type, mostly due to more complex tracing. Either it is impossible to use this type, or
/// there is performance overheads for using this general trace type. In such cases, they implement their specific process edges.
// TODO: This is not used any more. Should we remove it?
pub struct SFTProcessEdges<VM: VMBinding> {
    pub base: ProcessEdgesBase<VM>,
}

impl<VM: VMBinding> ProcessEdgesWork for SFTProcessEdges<VM> {
    type VM = VM;
    type ScanObjectsWorkType = ScanObjects<Self>;

    fn new(edges: Vec<EdgeOf<Self>>, roots: bool, mmtk: &'static MMTK<VM>) -> Self {
        let base = ProcessEdgesBase::new(edges, roots, mmtk);
        Self { base }
    }

    fn trace_object(&mut self, object: ObjectReference) -> ObjectReference {
        use crate::policy::sft::GCWorkerMutRef;

        if object.is_null() {
            return object;
        }

        // Erase <VM> type parameter
        let worker = GCWorkerMutRef::new(self.worker());

        // Invoke trace object on sft
        let sft = unsafe { crate::mmtk::SFT_MAP.get_unchecked(object.to_address::<VM>()) };
        sft.sft_trace_object(&mut self.base.nodes, object, worker)
    }

    fn create_scan_work(&self, nodes: Vec<ObjectReference>, roots: bool) -> ScanObjects<Self> {
        ScanObjects::<Self>::new(nodes, false, roots)
    }
}

struct ProcessEdgesWorkRootsWorkFactory<E: ProcessEdgesWork> {
    mmtk: &'static MMTK<E::VM>,
}

impl<E: ProcessEdgesWork> Clone for ProcessEdgesWorkRootsWorkFactory<E> {
    fn clone(&self) -> Self {
        Self { mmtk: self.mmtk }
    }
}

impl<E: ProcessEdgesWork> RootsWorkFactory<EdgeOf<E>> for ProcessEdgesWorkRootsWorkFactory<E> {
    fn create_process_edge_roots_work(&mut self, edges: Vec<EdgeOf<E>>) {
        crate::memory_manager::add_work_packet(
            self.mmtk,
            WorkBucketStage::Closure,
            E::new(edges, true, self.mmtk),
        );
    }

    fn create_process_node_roots_work(&mut self, nodes: Vec<ObjectReference>) {
<<<<<<< HEAD
        // Note: Node roots cannot be moved.  Currently, this implies that the plan must never
        // move objects.  For immix, this is guaranteed through <PlanProcessEdges<E::VM, P, TRACE_KIND_FAST>> in PlanScanObjects
        // but objects could also be pinned prior to being queued to ensure they do not move.

=======
>>>>>>> 40c97730
        // We want to use E::create_scan_work.
        let process_edges_work = E::new(vec![], true, self.mmtk);
        let work = process_edges_work.create_scan_work(nodes, true);
        crate::memory_manager::add_work_packet(self.mmtk, WorkBucketStage::Closure, work);
    }
}

impl<E: ProcessEdgesWork> ProcessEdgesWorkRootsWorkFactory<E> {
    fn new(mmtk: &'static MMTK<E::VM>) -> Self {
        Self { mmtk }
    }
}

impl<VM: VMBinding> Deref for SFTProcessEdges<VM> {
    type Target = ProcessEdgesBase<VM>;
    fn deref(&self) -> &Self::Target {
        &self.base
    }
}

impl<VM: VMBinding> DerefMut for SFTProcessEdges<VM> {
    fn deref_mut(&mut self) -> &mut Self::Target {
        &mut self.base
    }
}

/// Trait for a work packet that scans objects
pub trait ScanObjectsWork<VM: VMBinding>: GCWork<VM> + Sized {
    /// The associated ProcessEdgesWork for processing the edges of the objects in this packet.
    type E: ProcessEdgesWork<VM = VM>;

    /// Return true if the objects in this packet are pointed by roots, in which case we need to
    /// call trace_object on them.
    fn roots(&self) -> bool;

    /// Called after each object is scanned.
    fn post_scan_object(&self, object: ObjectReference);

    /// Create another object-scanning work packet of the same kind, to scan adjacent objects of
    /// the objects in this packet.
    fn make_another(&self, buffer: Vec<ObjectReference>) -> Self;

    /// The common code for ScanObjects and PlanScanObjects.
    fn do_work_common(
        &self,
        buffer: &[ObjectReference],
        worker: &mut GCWorker<<Self::E as ProcessEdgesWork>::VM>,
        mmtk: &'static MMTK<<Self::E as ProcessEdgesWork>::VM>,
    ) {
        let tls = worker.tls;

        #[cfg(feature = "sanity")]
        {
            if self.roots() && !mmtk.plan.is_in_sanity() {
                mmtk.sanity_checker
                    .lock()
                    .unwrap()
                    .add_root_nodes(buffer.to_vec());
            }
        }

        // If this is a root packet, the objects in this packet will have not been traced, yet.
        //
        // This step conceptually traces the edges from root slots to the objects they point to.
        // However, VMs that deliver root objects instead of root edges are incapable of updating
        // root slots.  Like processing an edge, we call `trace_object` on those objects, and
        // assert the GC doesn't move those objects because we cannot store back to the slots.
        //
        // If this is a root packet, the `scanned_root_objects` variable will hold those root
        // objects which are traced for the first time.
        let scanned_root_objects = self.roots().then(|| {
            // We create an instance of E to use its `trace_object` method and its object queue.
            let mut process_edges_work = Self::E::new(vec![], false, mmtk);
            process_edges_work.set_worker(worker);

            for object in buffer.iter().copied() {
                let new_object = process_edges_work.trace_object(object);
                debug_assert_eq!(
                    object, new_object,
                    "Object moved while tracing root unmovable root object: {} -> {}",
                    object, new_object
                );
            }

            // This contains root objects that are visited the first time.
            // It is sufficient to only scan these objects.
            process_edges_work.nodes.take()
        });

        // If it is a root packet, scan the nodes that are first scanned;
        // otherwise, scan the nodes in the buffer.
        let objects_to_scan = scanned_root_objects.as_deref().unwrap_or(buffer);

        // Then scan those objects for edges.
        let mut scan_later = vec![];
        {
            let mut closure = ObjectsClosure::<Self::E>::new(worker);
            for object in objects_to_scan.iter().copied() {
                if <VM as VMBinding>::VMScanning::support_edge_enqueuing(tls, object) {
                    trace!("Scan object (edge) {}", object);
                    // If an object supports edge-enqueuing, we enqueue its edges.
                    <VM as VMBinding>::VMScanning::scan_object(tls, object, &mut closure);
                    self.post_scan_object(object);
                } else {
                    // If an object does not support edge-enqueuing, we have to use
                    // `Scanning::scan_object_and_trace_edges` and offload the job of updating the
                    // reference field to the VM.
                    //
                    // However, at this point, `closure` is borrowing `worker`.
                    // So we postpone the processing of objects that needs object enqueuing
                    scan_later.push(object);
                }
            }
        }

        // If any object does not support edge-enqueuing, we process them now.
        if !scan_later.is_empty() {
            let object_tracer_context = ProcessEdgesWorkTracerContext::<Self::E> {
                stage: WorkBucketStage::Closure,
                phantom_data: PhantomData,
            };

            object_tracer_context.with_tracer(worker, |object_tracer| {
                // Scan objects and trace their edges at the same time.
                for object in scan_later.iter().copied() {
                    trace!("Scan object (node) {}", object);
                    <VM as VMBinding>::VMScanning::scan_object_and_trace_edges(
                        tls,
                        object,
                        object_tracer,
                    );
                    self.post_scan_object(object);
                }
            });
        }
    }
}

/// Scan objects and enqueue the edges of the objects.  For objects that do not support
/// edge-enqueuing, this work packet also processes the edges.
///
/// This work packet does not execute policy-specific post-scanning hooks
/// (it won't call `post_scan_object()` in [`policy::gc_work::PolicyTraceObject`]).
/// It should be used only for policies that do not perform policy-specific actions when scanning
/// an object.
pub struct ScanObjects<Edges: ProcessEdgesWork> {
    buffer: Vec<ObjectReference>,
    #[allow(unused)]
    concurrent: bool,
    roots: bool,
    phantom: PhantomData<Edges>,
}

impl<Edges: ProcessEdgesWork> ScanObjects<Edges> {
    pub fn new(buffer: Vec<ObjectReference>, concurrent: bool, roots: bool) -> Self {
        Self {
            buffer,
            concurrent,
            roots,
            phantom: PhantomData,
        }
    }
}

impl<VM: VMBinding, E: ProcessEdgesWork<VM = VM>> ScanObjectsWork<VM> for ScanObjects<E> {
    type E = E;

    fn roots(&self) -> bool {
        self.roots
    }

    fn post_scan_object(&self, _object: ObjectReference) {
        // Do nothing.
    }

    fn make_another(&self, buffer: Vec<ObjectReference>) -> Self {
        Self::new(buffer, self.concurrent, false)
    }
}

impl<E: ProcessEdgesWork> GCWork<E::VM> for ScanObjects<E> {
    fn do_work(&mut self, worker: &mut GCWorker<E::VM>, mmtk: &'static MMTK<E::VM>) {
        trace!("ScanObjects");
        self.do_work_common(&self.buffer, worker, mmtk);
        trace!("ScanObjects End");
    }
}

use crate::mmtk::MMTK;
use crate::plan::Plan;
use crate::plan::PlanTraceObject;
use crate::policy::gc_work::TraceKind;

/// This provides an implementation of [`crate::scheduler::gc_work::ProcessEdgesWork`]. A plan that implements
/// `PlanTraceObject` can use this work packet for tracing objects.
pub struct PlanProcessEdges<
    VM: VMBinding,
    P: Plan<VM = VM> + PlanTraceObject<VM>,
    const KIND: TraceKind,
> {
    plan: &'static P,
    base: ProcessEdgesBase<VM>,
}

impl<VM: VMBinding, P: PlanTraceObject<VM> + Plan<VM = VM>, const KIND: TraceKind> ProcessEdgesWork
    for PlanProcessEdges<VM, P, KIND>
{
    type VM = VM;
    type ScanObjectsWorkType = PlanScanObjects<Self, P, KIND>;

    fn new(edges: Vec<EdgeOf<Self>>, roots: bool, mmtk: &'static MMTK<VM>) -> Self {
        let base = ProcessEdgesBase::new(edges, roots, mmtk);
        let plan = base.plan().downcast_ref::<P>().unwrap();
        Self { plan, base }
    }

    fn create_scan_work(
        &self,
        nodes: Vec<ObjectReference>,
        roots: bool,
    ) -> Self::ScanObjectsWorkType {
        PlanScanObjects::<Self, P, KIND>::new(self.plan, nodes, false, roots)
    }

    fn trace_object(&mut self, object: ObjectReference) -> ObjectReference {
        if object.is_null() {
            return object;
        }
        // We cannot borrow `self` twice in a call, so we extract `worker` as a local variable.
        let worker = self.worker();
        self.plan
            .trace_object::<VectorObjectQueue, KIND>(&mut self.base.nodes, object, worker)
    }

    fn process_edge(&mut self, slot: EdgeOf<Self>) {
        let object = slot.load();
        let new_object = self.trace_object(object);
        if P::may_move_objects::<KIND>() {
            slot.store(new_object);
        }
    }
}

// Impl Deref/DerefMut to ProcessEdgesBase for PlanProcessEdges
impl<VM: VMBinding, P: PlanTraceObject<VM> + Plan<VM = VM>, const KIND: TraceKind> Deref
    for PlanProcessEdges<VM, P, KIND>
{
    type Target = ProcessEdgesBase<VM>;
    fn deref(&self) -> &Self::Target {
        &self.base
    }
}

impl<VM: VMBinding, P: PlanTraceObject<VM> + Plan<VM = VM>, const KIND: TraceKind> DerefMut
    for PlanProcessEdges<VM, P, KIND>
{
    fn deref_mut(&mut self) -> &mut Self::Target {
        &mut self.base
    }
}

/// This is an alternative to `ScanObjects` that calls the `post_scan_object` of the policy
/// selected by the plan.  It is applicable to plans that derive `PlanTraceObject`.
pub struct PlanScanObjects<
    E: ProcessEdgesWork,
    P: Plan<VM = E::VM> + PlanTraceObject<E::VM>,
    const KIND: TraceKind,
> {
    plan: &'static P,
    buffer: Vec<ObjectReference>,
    #[allow(dead_code)]
    concurrent: bool,
    roots: bool,
    phantom: PhantomData<E>,
}

impl<E: ProcessEdgesWork, P: Plan<VM = E::VM> + PlanTraceObject<E::VM>, const KIND: TraceKind>
    PlanScanObjects<E, P, KIND>
{
    pub fn new(
        plan: &'static P,
        buffer: Vec<ObjectReference>,
        concurrent: bool,
        roots: bool,
    ) -> Self {
        Self {
            plan,
            buffer,
            concurrent,
            roots,
            phantom: PhantomData,
        }
    }
}

impl<E: ProcessEdgesWork, P: Plan<VM = E::VM> + PlanTraceObject<E::VM>, const KIND: TraceKind>
    ScanObjectsWork<E::VM> for PlanScanObjects<E, P, KIND>
{
    type E = E;

    fn roots(&self) -> bool {
        self.roots
    }

<<<<<<< HEAD
    fn do_work_common(
        &self,
        buffer: &[ObjectReference],
        worker: &mut GCWorker<<Self::E as ProcessEdgesWork>::VM>,
        mmtk: &'static MMTK<<Self::E as ProcessEdgesWork>::VM>,
    ) {
        let tls = worker.tls;

        // If this is a root packet, the objects in this packet will have not been traced, yet.
        //
        // This step conceptually traces the edges from root slots to the objects they point to.
        // However, VMs that deliver root objects instead of root edges are incapable of updating
        // root slots.  Like processing an edge, we call `trace_object` on those objects, and
        // assert the GC doesn't move those objects because we cannot store back to the slots.
        //
        // If this is a root packet, the `scanned_root_objects` variable will hold those root
        // objects which are traced for the first time.
        let scanned_root_objects = self.roots().then(|| {
            // We create an instance of E to use its `trace_object` method and its object queue.
            let mut process_edges_work =
                <PlanProcessEdges<E::VM, P, TRACE_KIND_FAST>>::new(vec![], false, mmtk);

            for object in buffer.iter().copied() {
                let new_object = process_edges_work.trace_object(object);
                debug_assert_eq!(
                    object, new_object,
                    "Object moved while tracing root unmovable root object: {} -> {}",
                    object, new_object
                );
            }

            // This contains root objects that are visited the first time.
            // It is sufficient to only scan these objects.
            process_edges_work.nodes.take()
        });

        // If it is a root packet, scan the nodes that are first scanned;
        // otherwise, scan the nodes in the buffer.
        let objects_to_scan = scanned_root_objects.as_deref().unwrap_or(buffer);

        // Then scan those objects for edges.
        let mut scan_later = vec![];
        {
            let mut closure = ObjectsClosure::<Self::E>::new(worker);
            for object in objects_to_scan.iter().copied() {
                if <E::VM as VMBinding>::VMScanning::support_edge_enqueuing(tls, object) {
                    // If an object supports edge-enqueuing, we enqueue its edges.
                    <E::VM as VMBinding>::VMScanning::scan_object(tls, object, &mut closure);
                    self.post_scan_object(object);
                } else {
                    // If an object does not support edge-enqueuing, we have to use
                    // `Scanning::scan_object_and_trace_edges` and offload the job of updating the
                    // reference field to the VM.
                    //
                    // However, at this point, `closure` is borrowing `worker`.
                    // So we postpone the processing of objects that needs object enqueuing
                    scan_later.push(object);
                }
            }
        }

        // If any object does not support edge-enqueuing, we process them now.
        if !scan_later.is_empty() {
            // We create an instance of E to use its `trace_object` method and its object queue.
            let mut process_edges_work = Self::E::new(vec![], false, mmtk);
            let mut closure = |object| process_edges_work.trace_object(object);

            // Scan objects and trace their edges at the same time.
            for object in scan_later.iter().copied() {
                <E::VM as VMBinding>::VMScanning::scan_object_and_trace_edges(
                    tls,
                    object,
                    &mut closure,
                );
                self.post_scan_object(object);
            }

            // Create work packets to scan adjacent objects.  We skip ProcessEdgesWork and create
            // object-scanning packets directly, because the edges are already traced.
            if !process_edges_work.nodes.is_empty() {
                let next_nodes = process_edges_work.nodes.take();
                let make_packet = |nodes| {
                    let work_packet = self.make_another(nodes);
                    memory_manager::add_work_packet(mmtk, WorkBucketStage::Closure, work_packet);
                };

                // Divide the resulting nodes into appropriately sized packets.
                if next_nodes.len() <= Self::E::CAPACITY {
                    make_packet(next_nodes);
                } else {
                    for chunk in next_nodes.chunks(Self::E::CAPACITY) {
                        make_packet(chunk.into());
                    }
                }
            }
        }
    }

    #[inline(always)]
=======
>>>>>>> 40c97730
    fn post_scan_object(&self, object: ObjectReference) {
        self.plan.post_scan_object(object);
    }

    fn make_another(&self, buffer: Vec<ObjectReference>) -> Self {
        Self::new(self.plan, buffer, self.concurrent, false)
    }
}

impl<E: ProcessEdgesWork, P: Plan<VM = E::VM> + PlanTraceObject<E::VM>, const KIND: TraceKind>
    GCWork<E::VM> for PlanScanObjects<E, P, KIND>
{
    fn do_work(&mut self, worker: &mut GCWorker<E::VM>, mmtk: &'static MMTK<E::VM>) {
        trace!("PlanScanObjects");
        self.do_work_common(&self.buffer, worker, mmtk);
        trace!("PlanScanObjects End");
    }
}<|MERGE_RESOLUTION|>--- conflicted
+++ resolved
@@ -713,13 +713,10 @@
     }
 
     fn create_process_node_roots_work(&mut self, nodes: Vec<ObjectReference>) {
-<<<<<<< HEAD
         // Note: Node roots cannot be moved.  Currently, this implies that the plan must never
         // move objects.  For immix, this is guaranteed through <PlanProcessEdges<E::VM, P, TRACE_KIND_FAST>> in PlanScanObjects
         // but objects could also be pinned prior to being queued to ensure they do not move.
 
-=======
->>>>>>> 40c97730
         // We want to use E::create_scan_work.
         let process_edges_work = E::new(vec![], true, self.mmtk);
         let work = process_edges_work.create_scan_work(nodes, true);
@@ -928,7 +925,7 @@
     for PlanProcessEdges<VM, P, KIND>
 {
     type VM = VM;
-    type ScanObjectsWorkType = PlanScanObjects<Self, P, KIND>;
+    type ScanObjectsWorkType = PlanScanObjects<Self, P>;
 
     fn new(edges: Vec<EdgeOf<Self>>, roots: bool, mmtk: &'static MMTK<VM>) -> Self {
         let base = ProcessEdgesBase::new(edges, roots, mmtk);
@@ -941,7 +938,7 @@
         nodes: Vec<ObjectReference>,
         roots: bool,
     ) -> Self::ScanObjectsWorkType {
-        PlanScanObjects::<Self, P, KIND>::new(self.plan, nodes, false, roots)
+        PlanScanObjects::<Self, P>::new(self.plan, nodes, false, roots)
     }
 
     fn trace_object(&mut self, object: ObjectReference) -> ObjectReference {
@@ -985,8 +982,7 @@
 /// selected by the plan.  It is applicable to plans that derive `PlanTraceObject`.
 pub struct PlanScanObjects<
     E: ProcessEdgesWork,
-    P: Plan<VM = E::VM> + PlanTraceObject<E::VM>,
-    const KIND: TraceKind,
+    P: Plan<VM = E::VM> + PlanTraceObject<E::VM>
 > {
     plan: &'static P,
     buffer: Vec<ObjectReference>,
@@ -996,8 +992,8 @@
     phantom: PhantomData<E>,
 }
 
-impl<E: ProcessEdgesWork, P: Plan<VM = E::VM> + PlanTraceObject<E::VM>, const KIND: TraceKind>
-    PlanScanObjects<E, P, KIND>
+impl<E: ProcessEdgesWork, P: Plan<VM = E::VM> + PlanTraceObject<E::VM>>
+    PlanScanObjects<E, P>
 {
     pub fn new(
         plan: &'static P,
@@ -1015,8 +1011,8 @@
     }
 }
 
-impl<E: ProcessEdgesWork, P: Plan<VM = E::VM> + PlanTraceObject<E::VM>, const KIND: TraceKind>
-    ScanObjectsWork<E::VM> for PlanScanObjects<E, P, KIND>
+impl<E: ProcessEdgesWork, P: Plan<VM = E::VM> + PlanTraceObject<E::VM>>
+    ScanObjectsWork<E::VM> for PlanScanObjects<E, P>
 {
     type E = E;
 
@@ -1024,7 +1020,6 @@
         self.roots
     }
 
-<<<<<<< HEAD
     fn do_work_common(
         &self,
         buffer: &[ObjectReference],
@@ -1124,8 +1119,6 @@
     }
 
     #[inline(always)]
-=======
->>>>>>> 40c97730
     fn post_scan_object(&self, object: ObjectReference) {
         self.plan.post_scan_object(object);
     }
@@ -1135,8 +1128,8 @@
     }
 }
 
-impl<E: ProcessEdgesWork, P: Plan<VM = E::VM> + PlanTraceObject<E::VM>, const KIND: TraceKind>
-    GCWork<E::VM> for PlanScanObjects<E, P, KIND>
+impl<E: ProcessEdgesWork, P: Plan<VM = E::VM> + PlanTraceObject<E::VM>>
+    GCWork<E::VM> for PlanScanObjects<E, P>
 {
     fn do_work(&mut self, worker: &mut GCWorker<E::VM>, mmtk: &'static MMTK<E::VM>) {
         trace!("PlanScanObjects");
