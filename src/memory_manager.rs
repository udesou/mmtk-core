//! VM-to-MMTk interface: safe Rust APIs.
//!
//! This module provides a safe Rust API for mmtk-core.
//! We expect the VM binding to inherit and extend this API by:
//! 1. adding their VM-specific functions
//! 2. exposing the functions to native if necessary. And the VM binding needs to manage the unsafety
//!    for exposing this safe API to FFI.
//!
//! For example, for mutators, this API provides a `Box<Mutator>`, and requires a `&mut Mutator` for allocation.
//! A VM binding can borrow a mutable reference directly from `Box<Mutator>`, and call `alloc()`. Alternatively,
//! it can turn the `Box` pointer to a native pointer (`*mut Mutator`), and forge a mut reference from the native
//! pointer. Either way, the VM binding code needs to guarantee the safety.

use crate::mmtk::MMTKBuilder;
use crate::mmtk::MMTK;
use crate::plan::AllocationSemantics;
use crate::plan::{Mutator, MutatorContext};
use crate::scheduler::WorkBucketStage;
use crate::scheduler::{GCController, GCWork, GCWorker};
use crate::util::alloc::allocators::AllocatorSelector;
use crate::util::constants::{LOG_BYTES_IN_PAGE, MIN_OBJECT_SIZE};
use crate::util::heap::layout::vm_layout_constants::HEAP_END;
use crate::util::heap::layout::vm_layout_constants::HEAP_START;
use crate::util::opaque_pointer::*;
use crate::util::{Address, ObjectReference};
use crate::vm::edge_shape::MemorySlice;
use crate::vm::ReferenceGlue;
use crate::vm::VMBinding;
use std::sync::atomic::Ordering;

/// Initialize an MMTk instance. A VM should call this method after creating an [`crate::MMTK`]
/// instance but before using any of the methods provided in MMTk (except `process()` and `process_bulk()`).
///
/// We expect a binding to ininitialize MMTk in the following steps:
///
/// 1. Create an [`crate::MMTKBuilder`] instance.
/// 2. Set command line options for MMTKBuilder by [`crate::memory_manager::process`] or [`crate::memory_manager::process_bulk`].
/// 3. Initialize MMTk by calling this function, `mmtk_init()`, and pass the builder earlier. This call will return an MMTK instance.
///    Usually a binding store the MMTK instance statically as a singleton. We plan to allow multiple instances, but this is not yet fully
///    supported. Currently we assume a binding will only need one MMTk instance.
/// 4. Enable garbage collection in MMTk by [`crate::memory_manager::enable_collection`]. A binding should only call this once its
///    thread system is ready. MMTk will not trigger garbage collection before this call.
///
/// Note that this method will attempt to initialize a logger. If the VM would like to use its own logger, it should initialize the logger before calling this method.
/// Note that, to allow MMTk to do GC properly, `initialize_collection()` needs to be called after this call when
/// the VM's thread system is ready to spawn GC workers.
///
/// Note that this method returns a boxed pointer of MMTK, which means MMTk has a bound lifetime with the box pointer. However, some of our current APIs assume
/// that MMTk has a static lifetime, which presents a mismatch with this API. We plan to address the lifetime issue in the future. At this point, we recommend a binding
/// to 'expand' the lifetime for the boxed pointer to static. There could be multiple ways to achieve it: 1. `Box::leak()` will turn the box pointer to raw pointer
/// which has static lifetime, 2. create MMTK as a lazily initialized static variable
/// (see [what we do for our dummy binding](https://github.com/mmtk/mmtk-core/blob/master/vmbindings/dummyvm/src/lib.rs#L42))
///
/// Arguments:
/// * `builder`: The reference to a MMTk builder.
pub fn mmtk_init<VM: VMBinding>(builder: &MMTKBuilder) -> Box<MMTK<VM>> {
    match crate::util::logger::try_init() {
        Ok(_) => debug!("MMTk initialized the logger."),
        Err(_) => debug!(
            "MMTk failed to initialize the logger. Possibly a logger has been initialized by user."
        ),
    }
    #[cfg(all(feature = "perf_counter", target_os = "linux"))]
    {
        use std::fs::File;
        use std::io::Read;
        let mut status = File::open("/proc/self/status").unwrap();
        let mut contents = String::new();
        status.read_to_string(&mut contents).unwrap();
        for line in contents.lines() {
            let split: Vec<&str> = line.split('\t').collect();
            if split[0] == "Threads:" {
                let threads = split[1].parse::<i32>().unwrap();
                if threads != 1 {
                    warn!("Current process has {} threads, process-wide perf event measurement will only include child threads spawned from this thread", threads);
                }
            }
        }
    }
    let mmtk = builder.build();

    info!(
        "Initialized MMTk with {:?} ({:?})",
        *mmtk.options.plan, *mmtk.options.gc_trigger
    );
    #[cfg(feature = "extreme_assertions")]
    warn!("The feature 'extreme_assertions' is enabled. MMTk will run expensive run-time checks. Slow performance should be expected.");
    Box::new(mmtk)
}

#[cfg(feature = "vm_space")]
pub fn lazy_init_vm_space<VM: VMBinding>(mmtk: &'static mut MMTK<VM>, start: Address, size: usize) {
    mmtk.plan.base_mut().vm_space.lazy_initialize(start, size);
}

/// Request MMTk to create a mutator for the given thread. The ownership
/// of returned boxed mutator is transferred to the binding, and the binding needs to take care of its
/// lifetime. For performance reasons, A VM should store the returned mutator in a thread local storage
/// that can be accessed efficiently. A VM may also copy and embed the mutator stucture to a thread-local data
/// structure, and use that as a reference to the mutator (it is okay to drop the box once the content is copied --
/// Note that `Mutator` may contain pointers so a binding may drop the box only if they perform a deep copy).
///
/// Arguments:
/// * `mmtk`: A reference to an MMTk instance.
/// * `tls`: The thread that will be associated with the mutator.
pub fn bind_mutator<VM: VMBinding>(
    mmtk: &'static MMTK<VM>,
    tls: VMMutatorThread,
) -> Box<Mutator<VM>> {
    let mutator = crate::plan::create_mutator(tls, mmtk);

    const LOG_ALLOCATOR_MAPPING: bool = false;
    if LOG_ALLOCATOR_MAPPING {
        info!("{:?}", mutator.config);
    }
    mutator
}

/// Report to MMTk that a mutator is no longer needed. A binding should not attempt
/// to use the mutator after this call. MMTk will not attempt to reclaim the memory for the
/// mutator, so a binding should properly reclaim the memory for the mutator after this call.
///
/// Arguments:
/// * `mutator`: A reference to the mutator to be destroyed.
pub fn destroy_mutator<VM: VMBinding>(mutator: &mut Mutator<VM>) {
    mutator.on_destroy();
}

/// Flush the mutator's local states.
///
/// Arguments:
/// * `mutator`: A reference to the mutator.
pub fn flush_mutator<VM: VMBinding>(mutator: &mut Mutator<VM>) {
    mutator.flush()
}

/// Allocate memory for an object. For performance reasons, a VM should
/// implement the allocation fast-path on their side rather than just calling this function.
///
/// If the VM provides a non-zero `offset` parameter, then the returned address will be
/// such that the `RETURNED_ADDRESS + offset` is aligned to the `align` parameter.
///
/// Arguments:
/// * `mutator`: The mutator to perform this allocation request.
/// * `size`: The number of bytes required for the object.
/// * `align`: Required alignment for the object.
/// * `offset`: Offset associated with the alignment.
/// * `semantics`: The allocation semantic required for the allocation.
pub fn alloc<VM: VMBinding>(
    mutator: &mut Mutator<VM>,
    size: usize,
    align: usize,
    offset: usize,
    semantics: AllocationSemantics,
) -> Address {
    // MMTk has assumptions about minimal object size.
    // We need to make sure that all allocations comply with the min object size.
    // Ideally, we check the allocation size, and if it is smaller, we transparently allocate the min
    // object size (the VM does not need to know this). However, for the VM bindings we support at the moment,
    // their object sizes are all larger than MMTk's min object size, so we simply put an assertion here.
    // If you plan to use MMTk with a VM with its object size smaller than MMTk's min object size, you should
    // meet the min object size in the fastpath.
    debug_assert!(size >= MIN_OBJECT_SIZE);
    // Assert alignment
    debug_assert!(align >= VM::MIN_ALIGNMENT);
    debug_assert!(align <= VM::MAX_ALIGNMENT);
    // Assert offset
    debug_assert!(VM::USE_ALLOCATION_OFFSET || offset == 0);

    mutator.alloc(size, align, offset, semantics)
}

/// Perform post-allocation actions, usually initializing object metadata. For many allocators none are
/// required. For performance reasons, a VM should implement the post alloc fast-path on their side
/// rather than just calling this function.
///
/// Arguments:
/// * `mutator`: The mutator to perform post-alloc actions.
/// * `refer`: The newly allocated object.
/// * `bytes`: The size of the space allocated for the object (in bytes).
/// * `semantics`: The allocation semantics used for the allocation.
pub fn post_alloc<VM: VMBinding>(
    mutator: &mut Mutator<VM>,
    refer: ObjectReference,
    bytes: usize,
    semantics: AllocationSemantics,
) {
    mutator.post_alloc(refer, bytes, semantics);
}

/// The *subsuming* write barrier by MMTk. For performance reasons, a VM should implement the write barrier
/// fast-path on their side rather than just calling this function.
///
/// For a correct barrier implementation, a VM binding needs to choose one of the following options:
/// * Use subsuming barrier `object_reference_write`
/// * Use both `object_reference_write_pre` and `object_reference_write_post`, or both, if the binding has difficulty delegating the store to mmtk-core with the subsuming barrier.
/// * Implement fast-path on the VM side, and call the generic api `object_reference_slow` as barrier slow-path call.
/// * Implement fast-path on the VM side, and do a specialized slow-path call.
///
/// Arguments:
/// * `mutator`: The mutator for the current thread.
/// * `src`: The modified source object.
/// * `slot`: The location of the field to be modified.
/// * `target`: The target for the write operation.
pub fn object_reference_write<VM: VMBinding>(
    mutator: &mut Mutator<VM>,
    src: ObjectReference,
    slot: VM::VMEdge,
    target: ObjectReference,
) {
    mutator.barrier().object_reference_write(src, slot, target);
}

/// The write barrier by MMTk. This is a *pre* write barrier, which we expect a binding to call
/// *before* it modifies an object. For performance reasons, a VM should implement the write barrier
/// fast-path on their side rather than just calling this function.
///
/// For a correct barrier implementation, a VM binding needs to choose one of the following options:
/// * Use subsuming barrier `object_reference_write`
/// * Use both `object_reference_write_pre` and `object_reference_write_post`, or both, if the binding has difficulty delegating the store to mmtk-core with the subsuming barrier.
/// * Implement fast-path on the VM side, and call the generic api `object_reference_slow` as barrier slow-path call.
/// * Implement fast-path on the VM side, and do a specialized slow-path call.
///
/// Arguments:
/// * `mutator`: The mutator for the current thread.
/// * `src`: The modified source object.
/// * `slot`: The location of the field to be modified.
/// * `target`: The target for the write operation.
pub fn object_reference_write_pre<VM: VMBinding>(
    mutator: &mut Mutator<VM>,
    src: ObjectReference,
    slot: VM::VMEdge,
    target: ObjectReference,
) {
    mutator
        .barrier()
        .object_reference_write_pre(src, slot, target);
}

/// The write barrier by MMTk. This is a *post* write barrier, which we expect a binding to call
/// *after* it modifies an object. For performance reasons, a VM should implement the write barrier
/// fast-path on their side rather than just calling this function.
///
/// For a correct barrier implementation, a VM binding needs to choose one of the following options:
/// * Use subsuming barrier `object_reference_write`
/// * Use both `object_reference_write_pre` and `object_reference_write_post`, or both, if the binding has difficulty delegating the store to mmtk-core with the subsuming barrier.
/// * Implement fast-path on the VM side, and call the generic api `object_reference_slow` as barrier slow-path call.
/// * Implement fast-path on the VM side, and do a specialized slow-path call.
///
/// Arguments:
/// * `mutator`: The mutator for the current thread.
/// * `src`: The modified source object.
/// * `slot`: The location of the field to be modified.
/// * `target`: The target for the write operation.
pub fn object_reference_write_post<VM: VMBinding>(
    mutator: &mut Mutator<VM>,
    src: ObjectReference,
    slot: VM::VMEdge,
    target: ObjectReference,
) {
    mutator
        .barrier()
        .object_reference_write_post(src, slot, target);
}

/// The *subsuming* memory region copy barrier by MMTk.
/// This is called when the VM tries to copy a piece of heap memory to another.
/// The data within the slice does not necessarily to be all valid pointers,
/// but the VM binding will be able to filter out non-reference values on edge iteration.
///
/// For VMs that performs a heap memory copy operation, for example OpenJDK's array copy operation, the binding needs to
/// call `memory_region_copy*` APIs. Same as `object_reference_write*`, the binding can choose either the subsuming barrier,
/// or the pre/post barrier.
///
/// Arguments:
/// * `mutator`: The mutator for the current thread.
/// * `src`: Source memory slice to copy from.
/// * `dst`: Destination memory slice to copy to.
///
/// The size of `src` and `dst` shoule be equal
pub fn memory_region_copy<VM: VMBinding>(
    mutator: &'static mut Mutator<VM>,
    src: VM::VMMemorySlice,
    dst: VM::VMMemorySlice,
) {
    debug_assert_eq!(src.bytes(), dst.bytes());
    mutator.barrier().memory_region_copy(src, dst);
}

/// The *generic* memory region copy *pre* barrier by MMTk, which we expect a binding to call
/// *before* it performs memory copy.
/// This is called when the VM tries to copy a piece of heap memory to another.
/// The data within the slice does not necessarily to be all valid pointers,
/// but the VM binding will be able to filter out non-reference values on edge iteration.
///
/// For VMs that performs a heap memory copy operation, for example OpenJDK's array copy operation, the binding needs to
/// call `memory_region_copy*` APIs. Same as `object_reference_write*`, the binding can choose either the subsuming barrier,
/// or the pre/post barrier.
///
/// Arguments:
/// * `mutator`: The mutator for the current thread.
/// * `src`: Source memory slice to copy from.
/// * `dst`: Destination memory slice to copy to.
///
/// The size of `src` and `dst` shoule be equal
pub fn memory_region_copy_pre<VM: VMBinding>(
    mutator: &'static mut Mutator<VM>,
    src: VM::VMMemorySlice,
    dst: VM::VMMemorySlice,
) {
    debug_assert_eq!(src.bytes(), dst.bytes());
    mutator.barrier().memory_region_copy_pre(src, dst);
}

/// The *generic* memory region copy *post* barrier by MMTk, which we expect a binding to call
/// *after* it performs memory copy.
/// This is called when the VM tries to copy a piece of heap memory to another.
/// The data within the slice does not necessarily to be all valid pointers,
/// but the VM binding will be able to filter out non-reference values on edge iteration.
///
/// For VMs that performs a heap memory copy operation, for example OpenJDK's array copy operation, the binding needs to
/// call `memory_region_copy*` APIs. Same as `object_reference_write*`, the binding can choose either the subsuming barrier,
/// or the pre/post barrier.
///
/// Arguments:
/// * `mutator`: The mutator for the current thread.
/// * `src`: Source memory slice to copy from.
/// * `dst`: Destination memory slice to copy to.
///
/// The size of `src` and `dst` shoule be equal
pub fn memory_region_copy_post<VM: VMBinding>(
    mutator: &'static mut Mutator<VM>,
    src: VM::VMMemorySlice,
    dst: VM::VMMemorySlice,
) {
    debug_assert_eq!(src.bytes(), dst.bytes());
    mutator.barrier().memory_region_copy_post(src, dst);
}

/// Return an AllocatorSelector for the given allocation semantic. This method is provided
/// so that VM compilers may call it to help generate allocation fast-path.
///
/// Arguments:
/// * `mmtk`: The reference to an MMTk instance.
/// * `semantics`: The allocation semantic to query.
pub fn get_allocator_mapping<VM: VMBinding>(
    mmtk: &MMTK<VM>,
    semantics: AllocationSemantics,
) -> AllocatorSelector {
    mmtk.plan.get_allocator_mapping()[semantics]
}

/// The standard malloc. MMTk either uses its own allocator, or forward the call to a
/// library malloc.
pub fn malloc(size: usize) -> Address {
    crate::util::malloc::malloc(size)
}

/// The standard malloc except that with the feature `malloc_counted_size`, MMTk will count the allocated memory into its heap size.
/// Thus the method requires a reference to an MMTk instance. MMTk either uses its own allocator, or forward the call to a
/// library malloc.
#[cfg(feature = "malloc_counted_size")]
pub fn counted_malloc<VM: VMBinding>(mmtk: &MMTK<VM>, size: usize) -> Address {
    crate::util::malloc::counted_malloc(mmtk, size)
}

/// The standard calloc.
pub fn calloc(num: usize, size: usize) -> Address {
    crate::util::malloc::calloc(num, size)
}

/// The standard calloc except that with the feature `malloc_counted_size`, MMTk will count the allocated memory into its heap size.
/// Thus the method requires a reference to an MMTk instance.
#[cfg(feature = "malloc_counted_size")]
pub fn counted_calloc<VM: VMBinding>(mmtk: &MMTK<VM>, num: usize, size: usize) -> Address {
    crate::util::malloc::counted_calloc(mmtk, num, size)
}

/// The standard realloc.
pub fn realloc(addr: Address, size: usize) -> Address {
    crate::util::malloc::realloc(addr, size)
}

/// The standard realloc except that with the feature `malloc_counted_size`, MMTk will count the allocated memory into its heap size.
/// Thus the method requires a reference to an MMTk instance, and the size of the existing memory that will be reallocated.
/// The `addr` in the arguments must be an address that is earlier returned from MMTk's `malloc()`, `calloc()` or `realloc()`.
#[cfg(feature = "malloc_counted_size")]
pub fn realloc_with_old_size<VM: VMBinding>(
    mmtk: &MMTK<VM>,
    addr: Address,
    size: usize,
    old_size: usize,
) -> Address {
    crate::util::malloc::realloc_with_old_size(mmtk, addr, size, old_size)
}

/// The standard free.
/// The `addr` in the arguments must be an address that is earlier returned from MMTk's `malloc()`, `calloc()` or `realloc()`.
pub fn free(addr: Address) {
    crate::util::malloc::free(addr)
}

/// The standard free except that with the feature `malloc_counted_size`, MMTk will count the allocated memory into its heap size.
/// Thus the method requires a reference to an MMTk instance, and the size of the memory to free.
/// The `addr` in the arguments must be an address that is earlier returned from MMTk's `malloc()`, `calloc()` or `realloc()`.
#[cfg(feature = "malloc_counted_size")]
pub fn free_with_size<VM: VMBinding>(mmtk: &MMTK<VM>, addr: Address, old_size: usize) {
    crate::util::malloc::free_with_size(mmtk, addr, old_size)
}

/// Poll for GC. MMTk will decide if a GC is needed. If so, this call will block
/// the current thread, and trigger a GC. Otherwise, it will simply return.
/// Usually a binding does not need to call this function. MMTk will poll for GC during its allocation.
/// However, if a binding uses counted malloc (which won't poll for GC), they may want to poll for GC manually.
/// This function should only be used by mutator threads.
pub fn gc_poll<VM: VMBinding>(mmtk: &MMTK<VM>, tls: VMMutatorThread) {
    use crate::vm::{ActivePlan, Collection};
    debug_assert!(
        VM::VMActivePlan::is_mutator(tls.0),
        "gc_poll() can only be called by a mutator thread."
    );

    let plan = mmtk.get_plan();
    if plan.should_trigger_gc_when_heap_is_full() && plan.base().gc_trigger.poll(false, None) {
        debug!("Collection required");
        assert!(plan.is_initialized(), "GC is not allowed here: collection is not initialized (did you call initialize_collection()?).");
        VM::VMCollection::block_for_gc(tls);
    }
}

/// Run the main loop for the GC controller thread. This method does not return.
///
/// Arguments:
/// * `tls`: The thread that will be used as the GC controller.
/// * `gc_controller`: The execution context of the GC controller threa.
///   It is the `GCController` passed to `Collection::spawn_gc_thread`.
/// * `mmtk`: A reference to an MMTk instance.
pub fn start_control_collector<VM: VMBinding>(
    _mmtk: &'static MMTK<VM>,
    tls: VMWorkerThread,
    gc_controller: &mut GCController<VM>,
) {
    gc_controller.run(tls);
}

/// Run the main loop of a GC worker. This method does not return.
///
/// Arguments:
/// * `tls`: The thread that will be used as the GC worker.
/// * `worker`: The execution context of the GC worker thread.
///   It is the `GCWorker` passed to `Collection::spawn_gc_thread`.
/// * `mmtk`: A reference to an MMTk instance.
pub fn start_worker<VM: VMBinding>(
    mmtk: &'static MMTK<VM>,
    tls: VMWorkerThread,
    worker: &mut GCWorker<VM>,
) {
    worker.run(tls, mmtk);
}

/// Initialize the scheduler and GC workers that are required for doing garbage collections.
/// This is a mandatory call for a VM during its boot process once its thread system
/// is ready. This should only be called once. This call will invoke Collection::spawn_gc_thread()
/// to create GC threads.
///
/// Arguments:
/// * `mmtk`: A reference to an MMTk instance.
/// * `tls`: The thread that wants to enable the collection. This value will be passed back to the VM in
///   Collection::spawn_gc_thread() so that the VM knows the context.
pub fn initialize_collection<VM: VMBinding>(mmtk: &'static MMTK<VM>, tls: VMThread) {
    assert!(
        !mmtk.plan.is_initialized(),
        "MMTk collection has been initialized (was initialize_collection() already called before?)"
    );
    mmtk.scheduler.spawn_gc_threads(mmtk, tls);
    mmtk.plan.base().initialized.store(true, Ordering::SeqCst);
}

/// Allow MMTk to trigger garbage collection when heap is full. This should only be used in pair with disable_collection().
/// See the comments on disable_collection(). If disable_collection() is not used, there is no need to call this function at all.
/// Note this call is not thread safe, only one VM thread should call this.
///
/// Arguments:
/// * `mmtk`: A reference to an MMTk instance.
pub fn enable_collection<VM: VMBinding>(mmtk: &'static MMTK<VM>) {
    debug_assert!(
        !mmtk.plan.should_trigger_gc_when_heap_is_full(),
        "enable_collection() is called when GC is already enabled."
    );
    mmtk.plan
        .base()
        .trigger_gc_when_heap_is_full
        .store(true, Ordering::SeqCst);
}

/// Disallow MMTk to trigger garbage collection. When collection is disabled, you can still allocate through MMTk. But MMTk will
/// not trigger a GC even if the heap is full. In such a case, the allocation will exceed the MMTk's heap size (the soft heap limit).
/// However, there is no guarantee that the physical allocation will succeed, and if it succeeds, there is no guarantee that further allocation
/// will keep succeeding. So if a VM disables collection, it needs to allocate with careful consideration to make sure that the physical memory
/// allows the amount of allocation. We highly recommend not using this method. However, we support this to accomodate some VMs that require this
/// behavior. This call does not disable explicit GCs (through handle_user_collection_request()).
/// Note this call is not thread safe, only one VM thread should call this.
///
/// Arguments:
/// * `mmtk`: A reference to an MMTk instance.
pub fn disable_collection<VM: VMBinding>(mmtk: &'static MMTK<VM>) {
    debug_assert!(
        mmtk.plan.should_trigger_gc_when_heap_is_full(),
        "disable_collection() is called when GC is not enabled."
    );
    mmtk.plan
        .base()
        .trigger_gc_when_heap_is_full
        .store(false, Ordering::SeqCst);
}

/// Process MMTk run-time options. Returns true if the option is processed successfully.
///
/// Arguments:
/// * `mmtk`: A reference to an MMTk instance.
/// * `name`: The name of the option.
/// * `value`: The value of the option (as a string).
pub fn process(builder: &mut MMTKBuilder, name: &str, value: &str) -> bool {
    builder.set_option(name, value)
}

/// Process multiple MMTk run-time options. Returns true if all the options are processed successfully.
///
/// Arguments:
/// * `mmtk`: A reference to an MMTk instance.
/// * `options`: a string that is key value pairs separated by white spaces, e.g. "threads=1 stress_factor=4096"
pub fn process_bulk(builder: &mut MMTKBuilder, options: &str) -> bool {
    builder.set_options_bulk_by_str(options)
}

/// Return used memory in bytes.
///
/// Arguments:
/// * `mmtk`: A reference to an MMTk instance.
pub fn used_bytes<VM: VMBinding>(mmtk: &MMTK<VM>) -> usize {
    mmtk.plan.get_used_pages() << LOG_BYTES_IN_PAGE
}

/// Return free memory in bytes.
///
/// Arguments:
/// * `mmtk`: A reference to an MMTk instance.
pub fn free_bytes<VM: VMBinding>(mmtk: &MMTK<VM>) -> usize {
    mmtk.plan.get_free_pages() << LOG_BYTES_IN_PAGE
}

/// Return the starting address of the heap. *Note that currently MMTk uses
/// a fixed address range as heap.*
pub fn starting_heap_address() -> Address {
    HEAP_START
}

/// Return the ending address of the heap. *Note that currently MMTk uses
/// a fixed address range as heap.*
pub fn last_heap_address() -> Address {
    HEAP_END
}

/// Return the total memory in bytes.
///
/// Arguments:
/// * `mmtk`: A reference to an MMTk instance.
pub fn total_bytes<VM: VMBinding>(mmtk: &MMTK<VM>) -> usize {
    mmtk.plan.get_total_pages() << LOG_BYTES_IN_PAGE
}

/// Trigger a garbage collection as requested by the user.
///
/// Arguments:
/// * `mmtk`: A reference to an MMTk instance.
/// * `tls`: The thread that triggers this collection request.
pub fn handle_user_collection_request<VM: VMBinding>(mmtk: &MMTK<VM>, tls: VMMutatorThread) {
    mmtk.plan.handle_user_collection_request(tls, false, false);
}

/// Is the object alive?
///
/// Arguments:
/// * `object`: The object reference to query.
pub fn is_live_object(object: ObjectReference) -> bool {
    object.is_live()
}

/// Check if `addr` is the address of an object reference to an MMTk object.
///
/// Concretely:
/// 1.  Return true if `addr.to_object_reference()` is a valid object reference to an object in any
///     space in MMTk.
/// 2.  Also return true if there exists an `objref: ObjectReference` such that
///     -   `objref` is a valid object reference to an object in any space in MMTk, and
///     -   `lo <= objref.to_address() < hi`, where
///         -   `lo = addr.align_down(VO_BIT_REGION_SIZE)` and
///         -   `hi = lo + VO_BIT_REGION_SIZE` and
///         -   `VO_BIT_REGION_SIZE` is [`crate::util::is_mmtk_object::VO_BIT_REGION_SIZE`].
///             It is the byte granularity of the valid object (VO) bit.
/// 3.  Return false otherwise.  This function never panics.
///
/// Case 2 means **this function is imprecise for misaligned addresses**.
/// This function uses the "valid object (VO) bits" side metadata, i.e. a bitmap.
/// For space efficiency, each bit of the bitmap governs a small region of memory.
/// The size of a region is currently defined as the [minimum object size](crate::util::constants::MIN_OBJECT_SIZE),
/// which is currently defined as the [word size](crate::util::constants::BYTES_IN_WORD),
/// which is 4 bytes on 32-bit systems or 8 bytes on 64-bit systems.
/// The alignment of a region is also the region size.
/// If a VO bit is `1`, the bitmap cannot tell which address within the 4-byte or 8-byte region
/// is the valid object reference.
/// Therefore, if the input `addr` is not properly aligned, but is close to a valid object
/// reference, this function may still return true.
///
/// For the reason above, the VM **must check if `addr` is properly aligned** before calling this
/// function.  For most VMs, valid object references are always aligned to the word size, so
/// checking `addr.is_aligned_to(BYTES_IN_WORD)` should usually work.  If you are paranoid, you can
/// always check against [`crate::util::is_mmtk_object::VO_BIT_REGION_SIZE`].
///
/// This function is useful for conservative root scanning.  The VM can iterate through all words in
/// a stack, filter out zeros, misaligned words, obviously out-of-range words (such as addresses
/// greater than `0x0000_7fff_ffff_ffff` on Linux on x86_64), and use this function to deside if the
/// word is really a reference.
///
/// Note: This function has special behaviors if the VM space (enabled by the `vm_space` feature)
/// is present.  See `crate::plan::global::BasePlan::vm_space`.
///
/// Argument:
/// * `addr`: An arbitrary address.
#[cfg(feature = "is_mmtk_object")]
pub fn is_mmtk_object(addr: Address) -> bool {
    use crate::mmtk::SFT_MAP;
    SFT_MAP.get_checked(addr).is_mmtk_object(addr)
}

/// Return true if the `object` lies in a region of memory where
/// -   only MMTk can allocate into, or
/// -   only MMTk's delegated memory allocator (such as a malloc implementation) can allocate into
///     for allocation requests from MMTk.
/// Return false otherwise.  This function never panics.
///
/// Particularly, if this function returns true, `object` cannot be an object allocated by the VM
/// itself.
///
/// If this function returns true, the object cannot be allocate by the `malloc` function called by
/// the VM, either. In other words, if the `MallocSpace` of MMTk called `malloc` to allocate the
/// object for the VM in response to `memory_manager::alloc`, this function will return true; but
/// if the VM directly called `malloc` to allocate the object, this function will return false.
///
/// If `is_mmtk_object(object.to_address())` returns true, `is_in_mmtk_spaces(object)` must also
/// return true.
///
/// This function is useful if an object reference in the VM can be either a pointer into the MMTk
/// heap, or a pointer to non-MMTk objects.  If the VM has a pre-built boot image that contains
/// primordial objects, or if the VM has its own allocator or uses any third-party allocators, or
/// if the VM allows an object reference to point to native objects such as C++ objects, this
/// function can distinguish between MMTk-allocated objects and other objects.
///
/// Note: This function has special behaviors if the VM space (enabled by the `vm_space` feature)
/// is present.  See `crate::plan::global::BasePlan::vm_space`.
///
/// Arguments:
/// * `object`: The object reference to query.
pub fn is_in_mmtk_spaces<VM: VMBinding>(object: ObjectReference) -> bool {
    use crate::mmtk::SFT_MAP;
    if object.is_null() {
        return false;
    }
    SFT_MAP
        .get_checked(object.to_address::<VM>())
        .is_in_space(object)
}

/// Is the address in the mapped memory? The runtime can use this function to check
/// if an address is mapped by MMTk. Note that this is different than is_in_mmtk_spaces().
/// For malloc spaces, MMTk does not map those addresses (malloc does the mmap), so
/// this function will return false, but is_in_mmtk_spaces will return true if the address
/// is actually a valid object in malloc spaces. To check if an object is in our heap,
/// the runtime should always use is_in_mmtk_spaces(). This function is_mapped_address()
/// may get removed at some point.
///
/// Arguments:
/// * `address`: The address to query.
// TODO: Do we really need this function? Can a runtime always use is_mapped_object()?
pub fn is_mapped_address(address: Address) -> bool {
    address.is_mapped()
}

/// Check that if a garbage collection is in progress and if the given
/// object is not movable.  If it is movable error messages are
/// logged and the system exits.
///
/// Arguments:
/// * `mmtk`: A reference to an MMTk instance.
/// * `object`: The object to check.
pub fn modify_check<VM: VMBinding>(mmtk: &MMTK<VM>, object: ObjectReference) {
    mmtk.plan.modify_check(object);
}

/// Add a reference to the list of weak references. A binding may
/// call this either when a weak reference is created, or when a weak reference is traced during GC.
///
/// Arguments:
/// * `mmtk`: A reference to an MMTk instance.
/// * `reff`: The weak reference to add.
pub fn add_weak_candidate<VM: VMBinding>(mmtk: &MMTK<VM>, reff: ObjectReference) {
    mmtk.reference_processors.add_weak_candidate::<VM>(reff);
}

/// Add a reference to the list of soft references. A binding may
/// call this either when a weak reference is created, or when a weak reference is traced during GC.
///
/// Arguments:
/// * `mmtk`: A reference to an MMTk instance.
/// * `reff`: The soft reference to add.
pub fn add_soft_candidate<VM: VMBinding>(mmtk: &MMTK<VM>, reff: ObjectReference) {
    mmtk.reference_processors.add_soft_candidate::<VM>(reff);
}

/// Add a reference to the list of phantom references. A binding may
/// call this either when a weak reference is created, or when a weak reference is traced during GC.
///
/// Arguments:
/// * `mmtk`: A reference to an MMTk instance.
/// * `reff`: The phantom reference to add.
pub fn add_phantom_candidate<VM: VMBinding>(mmtk: &MMTK<VM>, reff: ObjectReference) {
    mmtk.reference_processors.add_phantom_candidate::<VM>(reff);
}

/// Generic hook to allow benchmarks to be harnessed. We do a full heap
/// GC, and then start recording statistics for MMTk.
///
/// Arguments:
/// * `mmtk`: A reference to an MMTk instance.
/// * `tls`: The thread that calls the function (and triggers a collection).
pub fn harness_begin<VM: VMBinding>(mmtk: &MMTK<VM>, tls: VMMutatorThread) {
    mmtk.harness_begin(tls);
}

/// Generic hook to allow benchmarks to be harnessed. We stop collecting
/// statistics, and print stats values.
///
/// Arguments:
/// * `mmtk`: A reference to an MMTk instance.
pub fn harness_end<VM: VMBinding>(mmtk: &'static MMTK<VM>) {
    mmtk.harness_end();
}

/// Register a finalizable object. MMTk will retain the liveness of
/// the object even if it is not reachable from the program.
/// Note that finalization upon exit is not supported.
///
/// Arguments:
/// * `mmtk`: A reference to an MMTk instance
/// * `object`: The object that has a finalizer
pub fn add_finalizer<VM: VMBinding>(
    mmtk: &'static MMTK<VM>,
    object: <VM::VMReferenceGlue as ReferenceGlue<VM>>::FinalizableType,
) {
    if *mmtk.options.no_finalizer {
        warn!("add_finalizer() is called when no_finalizer = true");
    }

    mmtk.finalizable_processor.lock().unwrap().add(object);
}

/// Pin an object. MMTk will make sure that the object does not move
/// during GC. Note that action cannot happen in some plans, eg, semispace.
/// It returns true if the pinning operation has been performed, i.e.,
/// the object status changed from non-pinned to pinned
///
/// Arguments:
/// * `object`: The object to be pinned
#[cfg(feature = "object_pinning")]
pub fn pin_object<VM: VMBinding>(object: ObjectReference) -> bool {
    use crate::mmtk::SFT_MAP;
<<<<<<< HEAD
    use crate::policy::sft_map::SFTMap;
=======
>>>>>>> 40c97730
    SFT_MAP
        .get_checked(object.to_address::<VM>())
        .pin_object(object)
}

/// Unpin an object.
/// Returns true if the unpinning operation has been performed, i.e.,
/// the object status changed from pinned to non-pinned
///
/// Arguments:
/// * `object`: The object to be pinned
#[cfg(feature = "object_pinning")]
pub fn unpin_object<VM: VMBinding>(object: ObjectReference) -> bool {
    use crate::mmtk::SFT_MAP;
<<<<<<< HEAD
    use crate::policy::sft_map::SFTMap;
=======
>>>>>>> 40c97730
    SFT_MAP
        .get_checked(object.to_address::<VM>())
        .unpin_object(object)
}

/// Check whether an object is currently pinned
///
/// Arguments:
/// * `object`: The object to be checked
#[cfg(feature = "object_pinning")]
pub fn is_pinned<VM: VMBinding>(object: ObjectReference) -> bool {
    use crate::mmtk::SFT_MAP;
<<<<<<< HEAD
    use crate::policy::sft_map::SFTMap;
=======
>>>>>>> 40c97730
    SFT_MAP
        .get_checked(object.to_address::<VM>())
        .is_object_pinned(object)
}

/// Get an object that is ready for finalization. After each GC, if any registered object is not
/// alive, this call will return one of the objects. MMTk will retain the liveness of those objects
/// until they are popped through this call. Once an object is popped, it is the responsibility of
/// the VM to make sure they are properly finalized before reclaimed by the GC. This call is non-blocking,
/// and will return None if no object is ready for finalization.
///
/// Arguments:
/// * `mmtk`: A reference to an MMTk instance.
pub fn get_finalized_object<VM: VMBinding>(
    mmtk: &'static MMTK<VM>,
) -> Option<<VM::VMReferenceGlue as ReferenceGlue<VM>>::FinalizableType> {
    if *mmtk.options.no_finalizer {
        warn!("get_finalized_object() is called when no_finalizer = true");
    }

    mmtk.finalizable_processor
        .lock()
        .unwrap()
        .get_ready_object()
}

/// Pop all the finalizers that were registered for finalization. The returned objects may or may not be ready for
/// finalization. After this call, MMTk's finalizer processor should have no registered finalizer any more.
///
/// This is useful for some VMs which require all finalizable objects to be finalized on exit.
///
/// Arguments:
/// * `mmtk`: A reference to an MMTk instance.
pub fn get_all_finalizers<VM: VMBinding>(
    mmtk: &'static MMTK<VM>,
) -> Vec<<VM::VMReferenceGlue as ReferenceGlue<VM>>::FinalizableType> {
    if *mmtk.options.no_finalizer {
        warn!("get_all_finalizers() is called when no_finalizer = true");
    }

    mmtk.finalizable_processor
        .lock()
        .unwrap()
        .get_all_finalizers()
}

/// Pop finalizers that were registered and associated with a certain object. The returned objects may or may not be ready for finalization.
/// This is useful for some VMs that may manually execute finalize method for an object.
///
/// Arguments:
/// * `mmtk`: A reference to an MMTk instance.
/// * `object`: the given object that MMTk will pop its finalizers
pub fn get_finalizers_for<VM: VMBinding>(
    mmtk: &'static MMTK<VM>,
    object: ObjectReference,
) -> Vec<<VM::VMReferenceGlue as ReferenceGlue<VM>>::FinalizableType> {
    if *mmtk.options.no_finalizer {
        warn!("get_finalizers() is called when no_finalizer = true");
    }

    mmtk.finalizable_processor
        .lock()
        .unwrap()
        .get_finalizers_for(object)
}

/// Get the number of workers. MMTk spawns worker threads for the 'threads' defined in the options.
/// So the number of workers is derived from the threads option. Note the feature single_worker overwrites
/// the threads option, and force one worker thread.
///
/// Arguments:
/// * `mmtk`: A reference to an MMTk instance.
pub fn num_of_workers<VM: VMBinding>(mmtk: &'static MMTK<VM>) -> usize {
    mmtk.scheduler.num_workers()
}

/// Add a work packet to the given work bucket. Note that this simply adds the work packet to the given
/// work bucket, and the scheduler will decide when to execute the work packet.
///
/// Arguments:
/// * `mmtk`: A reference to an MMTk instance.
/// * `bucket`: Which work bucket to add this packet to.
/// * `packet`: The work packet to be added.
pub fn add_work_packet<VM: VMBinding, W: GCWork<VM>>(
    mmtk: &'static MMTK<VM>,
    bucket: WorkBucketStage,
    packet: W,
) {
    mmtk.scheduler.work_buckets[bucket].add(packet)
}

/// Bulk add a number of work packets to the given work bucket. Note that this simply adds the work packets
/// to the given work bucket, and the scheduler will decide when to execute the work packets.
///
/// Arguments:
/// * `mmtk`: A reference to an MMTk instance.
/// * `bucket`: Which work bucket to add these packets to.
/// * `packet`: The work packets to be added.
pub fn add_work_packets<VM: VMBinding>(
    mmtk: &'static MMTK<VM>,
    bucket: WorkBucketStage,
    packets: Vec<Box<dyn GCWork<VM>>>,
) {
    mmtk.scheduler.work_buckets[bucket].bulk_add(packets)
}<|MERGE_RESOLUTION|>--- conflicted
+++ resolved
@@ -774,10 +774,6 @@
 #[cfg(feature = "object_pinning")]
 pub fn pin_object<VM: VMBinding>(object: ObjectReference) -> bool {
     use crate::mmtk::SFT_MAP;
-<<<<<<< HEAD
-    use crate::policy::sft_map::SFTMap;
-=======
->>>>>>> 40c97730
     SFT_MAP
         .get_checked(object.to_address::<VM>())
         .pin_object(object)
@@ -792,10 +788,6 @@
 #[cfg(feature = "object_pinning")]
 pub fn unpin_object<VM: VMBinding>(object: ObjectReference) -> bool {
     use crate::mmtk::SFT_MAP;
-<<<<<<< HEAD
-    use crate::policy::sft_map::SFTMap;
-=======
->>>>>>> 40c97730
     SFT_MAP
         .get_checked(object.to_address::<VM>())
         .unpin_object(object)
@@ -808,10 +800,6 @@
 #[cfg(feature = "object_pinning")]
 pub fn is_pinned<VM: VMBinding>(object: ObjectReference) -> bool {
     use crate::mmtk::SFT_MAP;
-<<<<<<< HEAD
-    use crate::policy::sft_map::SFTMap;
-=======
->>>>>>> 40c97730
     SFT_MAP
         .get_checked(object.to_address::<VM>())
         .is_object_pinned(object)
