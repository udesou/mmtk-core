//! This module contains code useful for tracing,
//! i.e. visiting the reachable objects by traversing all or part of an object graph.

use crate::scheduler::gc_work::{EdgeOf, ProcessEdgesWork};
use crate::scheduler::{GCWorker, WorkBucketStage};
use crate::util::ObjectReference;
use crate::vm::EdgeVisitor;

/// This trait represents an object queue to enqueue objects during tracing.
pub trait ObjectQueue {
    /// Enqueue an object into the queue.
    fn enqueue(&mut self, object: ObjectReference);
}

pub type VectorObjectQueue = VectorQueue<ObjectReference>;

/// An implementation of `ObjectQueue` using a `Vec`.
///
/// This can also be used as a buffer. For example, the mark stack or the write barrier mod-buffer.
pub struct VectorQueue<T> {
    /// Enqueued nodes.
    buffer: Vec<T>,
}

impl<T> VectorQueue<T> {
    /// Reserve a capacity of this on first enqueue to avoid frequent resizing.
    const CAPACITY: usize = 4096;

    /// Create an empty `VectorObjectQueue`.
    pub fn new() -> Self {
        Self { buffer: Vec::new() }
    }

    /// Return `true` if the queue is empty.
    pub fn is_empty(&self) -> bool {
        self.buffer.is_empty()
    }

    /// Return the contents of the underlying vector.  It will empty the queue.
    pub fn take(&mut self) -> Vec<T> {
        std::mem::take(&mut self.buffer)
    }

    /// Consume this `VectorObjectQueue` and return its underlying vector.
    pub fn into_vec(self) -> Vec<T> {
        self.buffer
    }

    /// Check if the buffer size reaches `CAPACITY`.
    pub fn is_full(&self) -> bool {
        self.buffer.len() >= Self::CAPACITY
    }

    pub fn push(&mut self, v: T) {
        if self.buffer.is_empty() {
            self.buffer.reserve(Self::CAPACITY);
        }
        self.buffer.push(v);
    }
}

impl<T> Default for VectorQueue<T> {
    fn default() -> Self {
        Self::new()
    }
}

impl ObjectQueue for VectorQueue<ObjectReference> {
    fn enqueue(&mut self, v: ObjectReference) {
        self.push(v);
    }
}

/// A transitive closure visitor to collect all the edges of an object.
pub struct ObjectsClosure<'a, E: ProcessEdgesWork> {
    buffer: VectorQueue<EdgeOf<E>>,
<<<<<<< HEAD
    worker: &'a mut GCWorker<E::VM>,
    bucket: WorkBucketStage,
=======
    pub(crate) worker: &'a mut GCWorker<E::VM>,
>>>>>>> cacb8f67
}

impl<'a, E: ProcessEdgesWork> ObjectsClosure<'a, E> {
    pub fn new(worker: &'a mut GCWorker<E::VM>, bucket: WorkBucketStage) -> Self {
        Self {
            buffer: VectorQueue::new(),
            worker,
            bucket,
        }
    }

    fn flush(&mut self) {
        let buf = self.buffer.take();
        if !buf.is_empty() {
            self.worker.add_work(
                self.bucket,
                E::new(buf, false, self.worker.mmtk, self.bucket),
            );
        }
    }
}

impl<'a, E: ProcessEdgesWork> EdgeVisitor<EdgeOf<E>> for ObjectsClosure<'a, E> {
    fn visit_edge(&mut self, slot: EdgeOf<E>) {
        #[cfg(debug_assertions)]
        {
            use crate::vm::edge_shape::Edge;
            trace!(
                "(ObjectsClosure) Visit edge {:?} (pointing to {})",
                slot,
                slot.load()
            );
        }
        self.buffer.push(slot);
        if self.buffer.is_full() {
            self.flush();
        }
    }
}

impl<'a, E: ProcessEdgesWork> Drop for ObjectsClosure<'a, E> {
    fn drop(&mut self) {
        self.flush();
    }
}<|MERGE_RESOLUTION|>--- conflicted
+++ resolved
@@ -74,12 +74,8 @@
 /// A transitive closure visitor to collect all the edges of an object.
 pub struct ObjectsClosure<'a, E: ProcessEdgesWork> {
     buffer: VectorQueue<EdgeOf<E>>,
-<<<<<<< HEAD
-    worker: &'a mut GCWorker<E::VM>,
+    pub(crate) worker: &'a mut GCWorker<E::VM>,
     bucket: WorkBucketStage,
-=======
-    pub(crate) worker: &'a mut GCWorker<E::VM>,
->>>>>>> cacb8f67
 }
 
 impl<'a, E: ProcessEdgesWork> ObjectsClosure<'a, E> {
