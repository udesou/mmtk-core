--- conflicted
+++ resolved
@@ -25,7 +25,6 @@
     type VM = VM;
     type ScanObjectsWorkType = PlanScanObjects<Self, P>;
 
-<<<<<<< HEAD
     fn new(
         edges: Vec<EdgeOf<Self>>,
         roots: bool,
@@ -33,14 +32,8 @@
         is_immovable: bool,
     ) -> Self {
         let base = ProcessEdgesBase::new(edges, roots, mmtk, is_immovable);
-        let gen = base.plan().generational();
-        Self { gen, base }
-=======
-    fn new(edges: Vec<EdgeOf<Self>>, roots: bool, mmtk: &'static MMTK<VM>) -> Self {
-        let base = ProcessEdgesBase::new(edges, roots, mmtk);
         let plan = base.plan().downcast_ref().unwrap();
         Self { plan, base }
->>>>>>> 40c97730
     }
     fn trace_object(&mut self, object: ObjectReference) -> ObjectReference {
         if object.is_null() {
@@ -58,22 +51,13 @@
         slot.store(new_object);
     }
 
-<<<<<<< HEAD
-    #[inline(always)]
-=======
->>>>>>> 40c97730
     fn create_scan_work(
         &self,
         nodes: Vec<ObjectReference>,
         roots: bool,
-<<<<<<< HEAD
-        is_immovable: bool,
-    ) -> ScanObjects<Self> {
-        ScanObjects::<Self>::new(nodes, false, roots, is_immovable)
-=======
+        is_immovable: bool
     ) -> Self::ScanObjectsWorkType {
-        PlanScanObjects::new(self.plan, nodes, false, roots)
->>>>>>> 40c97730
+        PlanScanObjects::new(self.plan, nodes, false, roots, is_immovable)
     }
 }
 
