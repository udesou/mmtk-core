--- conflicted
+++ resolved
@@ -50,14 +50,8 @@
             .get_and_clear_worker_live_bytes();
 
         for mutator in VM::VMActivePlan::mutators() {
-<<<<<<< HEAD
-            mmtk.scheduler.work_buckets[WorkBucketStage::SecondRoots].add(ScanStackRoot::<
-                MarkCompactForwardingGCWorkContext<VM>,
-            >(mutator));
-=======
             mmtk.scheduler.work_buckets[WorkBucketStage::SecondRoots]
-                .add(ScanMutatorRoots::<ForwardingProcessEdges<VM>>(mutator));
->>>>>>> 04a47feb
+                .add(ScanMutatorRoots::<MarkCompactForwardingGCWorkContext<VM>>(mutator));
         }
 
         mmtk.scheduler.work_buckets[WorkBucketStage::SecondRoots]
