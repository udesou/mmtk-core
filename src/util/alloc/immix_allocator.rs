use super::allocator::{align_allocation_no_fill, fill_alignment_gap};
use super::object_ref_guard::adjust_thread_local_buffer_limit;
use crate::plan::Plan;
use crate::policy::immix::line::*;
use crate::policy::immix::ImmixSpace;
use crate::policy::space::Space;
use crate::util::alloc::allocator::get_maximum_aligned_size;
use crate::util::alloc::Allocator;
use crate::util::linear_scan::Region;
use crate::util::opaque_pointer::VMThread;
use crate::util::rust_util::unlikely;
use crate::util::Address;
use crate::vm::*;

/// Immix allocator
#[repr(C)]
pub struct ImmixAllocator<VM: VMBinding> {
    pub tls: VMThread,
    /// Bump pointer
    cursor: Address,
    /// Limit for bump pointer
    limit: Address,
    /// [`Space`](src/policy/space/Space) instance associated with this allocator instance.
    space: &'static ImmixSpace<VM>,
    /// [`Plan`] instance that this allocator instance is associated with.
    plan: &'static dyn Plan<VM = VM>,
    /// *unused*
    hot: bool,
    /// Is this a copy allocator?
    copy: bool,
    /// Bump pointer for large objects
    large_cursor: Address,
    /// Limit for bump pointer for large objects
    large_limit: Address,
    /// Is the current request for large or small?
    request_for_large: bool,
    /// Hole-searching cursor
    line: Option<Line>,
}

impl<VM: VMBinding> ImmixAllocator<VM> {
    pub fn reset(&mut self) {
        self.cursor = Address::ZERO;
        self.limit = Address::ZERO;
        self.large_cursor = Address::ZERO;
        self.large_limit = Address::ZERO;
        self.request_for_large = false;
        self.line = None;
    }
}

impl<VM: VMBinding> Allocator<VM> for ImmixAllocator<VM> {
    fn get_space(&self) -> &'static dyn Space<VM> {
        self.space as _
    }

    fn get_plan(&self) -> &'static dyn Plan<VM = VM> {
        self.plan
    }

    fn does_thread_local_allocation(&self) -> bool {
        true
    }

    fn get_thread_local_buffer_granularity(&self) -> usize {
        crate::policy::immix::block::Block::BYTES
    }

    #[inline(always)]
    fn alloc(&mut self, size: usize, align: usize, offset: isize) -> Address {
        debug_assert!(
            size <= crate::policy::immix::MAX_IMMIX_OBJECT_SIZE,
            "Trying to allocate a {} bytes object, which is larger than MAX_IMMIX_OBJECT_SIZE {}",
            size,
            crate::policy::immix::MAX_IMMIX_OBJECT_SIZE
        );
        let result = align_allocation_no_fill::<VM>(self.cursor, align, offset);
        let new_cursor = result + size;

        if new_cursor > self.limit {
            trace!(
                "{:?}: Thread local buffer used up, go to alloc slow path",
                self.tls
            );
            if get_maximum_aligned_size::<VM>(size, align, VM::MIN_ALIGNMENT) > Line::BYTES {
                // Size larger than a line: do large allocation
                self.overflow_alloc(size, align, offset)
            } else {
                // Size smaller than a line: fit into holes
                self.alloc_slow_hot(size, align, offset)
            }
        } else {
            // Simple bump allocation.
            fill_alignment_gap::<VM>(self.cursor, result);
            self.cursor = new_cursor;
            trace!(
                "{:?}: Bump allocation size: {}, result: {}, new_cursor: {}, limit: {}",
                self.tls,
                size,
                result,
                self.cursor,
                self.limit
            );
            result
        }
    }

    /// Acquire a clean block from ImmixSpace for allocation.
    fn alloc_slow_once(&mut self, size: usize, align: usize, offset: isize) -> Address {
        trace!("{:?}: alloc_slow_once", self.tls);
        self.acquire_clean_block(size, align, offset)
    }

    /// This is called when precise stress is used. We try use the thread local buffer for
    /// the allocation (after restoring the correct limit for thread local buffer). If we cannot
    /// allocate from thread local buffer, we will go to the actual slowpath. After allocation,
    /// we will set the fake limit so future allocations will fail the slowpath and get here as well.
    fn alloc_slow_once_precise_stress(
        &mut self,
        size: usize,
        align: usize,
        offset: isize,
        need_poll: bool,
    ) -> Address {
        trace!("{:?}: alloc_slow_once_precise_stress", self.tls);
        // If we are required to make a poll, we call acquire_clean_block() which will acquire memory
        // from the space which includes a GC poll.
        if need_poll {
            trace!(
                "{:?}: alloc_slow_once_precise_stress going to poll",
                self.tls
            );
            let ret = self.acquire_clean_block(size, align, offset);
            // Set fake limits so later allocation will fail in the fastpath, and end up going to this
            // special slowpath.
            self.set_limit_for_stress();
            trace!(
                "{:?}: alloc_slow_once_precise_stress done - forced stress poll",
                self.tls
            );
            return ret;
        }

        // We are not yet required to do a stress GC. We will try to allocate from thread local
        // buffer if possible.  Restore the fake limit to the normal limit so we can do thread
        // local allocation normally. Check if we have exhausted our current thread local block,
        // and if so, then directly acquire a new one
        self.restore_limit_for_stress();
        let ret = if self.require_new_block(size, align, offset) {
            // We don't have enough space in thread local block to service the allocation request,
            // hence allocate a new block
            trace!(
                "{:?}: alloc_slow_once_precise_stress - acquire new block",
                self.tls
            );
            self.acquire_clean_block(size, align, offset)
        } else {
            // This `alloc()` call should always succeed given the if-branch checks if we are out
            // of thread local block space
            trace!("{:?}: alloc_slow_once_precise_stress - alloc()", self.tls,);
            self.alloc(size, align, offset)
        };
        // Set fake limits
        self.set_limit_for_stress();
        ret
    }

    fn get_tls(&self) -> VMThread {
        self.tls
    }
}

impl<VM: VMBinding> ImmixAllocator<VM> {
    pub fn new(
        tls: VMThread,
        space: Option<&'static dyn Space<VM>>,
        plan: &'static dyn Plan<VM = VM>,
        copy: bool,
    ) -> Self {
        ImmixAllocator {
            tls,
            space: space.unwrap().downcast_ref::<ImmixSpace<VM>>().unwrap(),
            plan,
            cursor: Address::ZERO,
            limit: Address::ZERO,
            hot: false,
            copy,
            large_cursor: Address::ZERO,
            large_limit: Address::ZERO,
            request_for_large: false,
            line: None,
        }
    }

    #[inline(always)]
    pub fn immix_space(&self) -> &'static ImmixSpace<VM> {
        self.space
    }

    /// Large-object (larger than a line) bump allocation.
    fn overflow_alloc(&mut self, size: usize, align: usize, offset: isize) -> Address {
        trace!("{:?}: overflow_alloc", self.tls);
        let start = align_allocation_no_fill::<VM>(self.large_cursor, align, offset);
        let end = start + size;
        if end > self.large_limit {
            self.request_for_large = true;
            let rtn = self.alloc_slow_inline(size, align, offset);
            self.request_for_large = false;
            rtn
        } else {
            fill_alignment_gap::<VM>(self.large_cursor, start);
            self.large_cursor = end;
            start
        }
    }

    /// Bump allocate small objects into recyclable lines (i.e. holes).
    #[cold]
    fn alloc_slow_hot(&mut self, size: usize, align: usize, offset: isize) -> Address {
        trace!("{:?}: alloc_slow_hot", self.tls);
        if self.acquire_recyclable_lines(size, align, offset) {
            // If stress test is active, then we need to go to the slow path instead of directly
            // calling `alloc()`. This is because the `acquire_recyclable_lines()` function
            // manipulates the cursor and limit if a line can be recycled and if we directly call
            // `alloc()` after recyling a line, then we will miss updating the `allocation_bytes`
            // as the newly recycled line will service the allocation request. If we set the stress
            // factor limit directly in `acquire_recyclable_lines()`, then we risk running into an
            // loop of failing the fastpath (i.e. `alloc()`) and then trying to allocate from a
            // recyclable line.  Hence, we bring the "if we're in stress test" check up a level and
            // directly call `alloc_slow_inline()` which will properly account for the allocation
            // request as well as allocate from the newly recycled line
            let stress_test = self.plan.base().is_stress_test_gc_enabled();
            let precise_stress = self.plan.base().is_precise_stress();
            if unlikely(stress_test && precise_stress) {
                self.alloc_slow_inline(size, align, offset)
            } else {
                self.alloc(size, align, offset)
            }
        } else {
            self.alloc_slow_inline(size, align, offset)
        }
    }

    /// Search for recyclable lines.
    fn acquire_recyclable_lines(&mut self, size: usize, align: usize, offset: isize) -> bool {
        while self.line.is_some() || self.acquire_recyclable_block() {
            let line = self.line.unwrap();
            if let Some((start_line, end_line)) = self.immix_space().get_next_available_lines(line)
            {
                // Find recyclable lines. Update the bump allocation cursor and limit.
                self.cursor = start_line.start();
                self.limit = adjust_thread_local_buffer_limit::<VM>(end_line.start());
                trace!(
                    "{:?}: acquire_recyclable_lines -> {:?} [{:?}, {:?}) {:?}",
                    self.tls,
                    self.line,
                    start_line,
                    end_line,
                    self.tls
                );
                #[cfg(feature = "global_alloc_bit")]
                crate::util::alloc_bit::bzero_alloc_bit(self.cursor, self.limit - self.cursor);
                crate::util::memory::zero(self.cursor, self.limit - self.cursor);
                debug_assert!(
                    align_allocation_no_fill::<VM>(self.cursor, align, offset) + size <= self.limit
                );
                let block = line.block();
                self.line = if end_line == block.end_line() {
                    // Hole searching reached the end of a reusable block. Set the hole-searching cursor to None.
                    None
                } else {
                    // Update the hole-searching cursor to None.
                    Some(end_line)
                };
                return true;
            } else {
                // No more recyclable lines. Set the hole-searching cursor to None.
                self.line = None;
            }
        }
        false
    }

    /// Get a recyclable block from ImmixSpace.
    fn acquire_recyclable_block(&mut self) -> bool {
        match self.immix_space().get_reusable_block(self.copy) {
            Some(block) => {
                trace!("{:?}: acquire_recyclable_block -> {:?}", self.tls, block);
                // Set the hole-searching cursor to the start of this block.
                self.line = Some(block.start_line());
                true
            }
            _ => false,
        }
    }

    // Get a clean block from ImmixSpace.
    fn acquire_clean_block(&mut self, size: usize, align: usize, offset: isize) -> Address {
        match self.immix_space().get_clean_block(self.tls, self.copy) {
            None => Address::ZERO,
            Some(block) => {
                trace!(
                    "{:?}: Acquired a new block {:?} -> {:?}",
                    self.tls,
                    block.start(),
                    block.end()
                );
                if self.request_for_large {
                    self.large_cursor = block.start();
                    self.large_limit = adjust_thread_local_buffer_limit::<VM>(block.end());
                } else {
                    self.cursor = block.start();
                    self.limit = adjust_thread_local_buffer_limit::<VM>(block.end());
                }
                self.alloc(size, align, offset)
            }
        }
    }

    /// Return whether the TLAB has been exhausted and we need to acquire a new block. Assumes that
    /// the buffer limits have been restored using [`ImmixAllocator::restore_limit_for_stress`].
    /// Note that this function may implicitly change the limits of the allocator.
    fn require_new_block(&mut self, size: usize, align: usize, offset: isize) -> bool {
        let result = align_allocation_no_fill::<VM>(self.cursor, align, offset);
        let new_cursor = result + size;
        let insufficient_space = new_cursor > self.limit;

        // We want this function to behave as if `alloc()` has been called. Hence, we perform a
        // size check and then return the conditions where `alloc_slow_inline()` would be called
        // in an `alloc()` call, namely when both `overflow_alloc()` and `alloc_slow_hot()` fail
        // to service the allocation request
<<<<<<< HEAD
        if insufficient_space && get_maximum_aligned_size::<VM>(size, align, VM::MIN_ALIGNMENT) > Line::BYTES {
=======
        if insufficient_space
            && get_maximum_aligned_size::<VM>(size, align, VM::MIN_ALIGNMENT) > Line::BYTES
        {
>>>>>>> a60b7e22
            let start = align_allocation_no_fill::<VM>(self.large_cursor, align, offset);
            let end = start + size;
            end > self.large_limit
        } else {
            // We try to acquire recyclable lines here just like `alloc_slow_hot()`
            insufficient_space && !self.acquire_recyclable_lines(size, align, offset)
        }
    }

    /// Set fake limits for the bump allocation for stress tests. The fake limit is the remaining
    /// thread local buffer size, which should be always smaller than the bump cursor. This method
    /// may be reentrant. We need to check before setting the values.
    fn set_limit_for_stress(&mut self) {
        if self.cursor < self.limit {
            let old_limit = self.limit;
            let new_limit = unsafe { Address::from_usize(self.limit - self.cursor) };
            self.limit = new_limit;
            trace!(
                "{:?}: set_limit_for_stress. normal c {} l {} -> {}",
                self.tls,
                self.cursor,
                old_limit,
                new_limit,
            );
        }

        if self.large_cursor < self.large_limit {
            let old_lg_limit = self.large_limit;
            let new_lg_limit = unsafe { Address::from_usize(self.large_limit - self.large_cursor) };
            self.large_limit = new_lg_limit;
            trace!(
                "{:?}: set_limit_for_stress. large c {} l {} -> {}",
                self.tls,
                self.large_cursor,
                old_lg_limit,
                new_lg_limit,
            );
        }
    }

    /// Restore the real limits for the bump allocation so we can properly do a thread local
    /// allocation. The fake limit is the remaining thread local buffer size, and we restore the
    /// actual limit from the size and the cursor. This method may be reentrant. We need to check
    /// before setting the values.
    fn restore_limit_for_stress(&mut self) {
        if self.limit < self.cursor {
            let old_limit = self.limit;
            let new_limit = self.cursor + self.limit.as_usize();
            self.limit = new_limit;
            trace!(
                "{:?}: restore_limit_for_stress. normal c {} l {} -> {}",
                self.tls,
                self.cursor,
                old_limit,
                new_limit,
            );
        }

        if self.large_limit < self.large_cursor {
            let old_lg_limit = self.large_limit;
            let new_lg_limit = self.large_cursor + self.large_limit.as_usize();
            self.large_limit = new_lg_limit;
            trace!(
                "{:?}: restore_limit_for_stress. large c {} l {} -> {}",
                self.tls,
                self.large_cursor,
                old_lg_limit,
                new_lg_limit,
            );
        }
    }
}<|MERGE_RESOLUTION|>--- conflicted
+++ resolved
@@ -329,13 +329,9 @@
         // size check and then return the conditions where `alloc_slow_inline()` would be called
         // in an `alloc()` call, namely when both `overflow_alloc()` and `alloc_slow_hot()` fail
         // to service the allocation request
-<<<<<<< HEAD
-        if insufficient_space && get_maximum_aligned_size::<VM>(size, align, VM::MIN_ALIGNMENT) > Line::BYTES {
-=======
         if insufficient_space
             && get_maximum_aligned_size::<VM>(size, align, VM::MIN_ALIGNMENT) > Line::BYTES
         {
->>>>>>> a60b7e22
             let start = align_allocation_no_fill::<VM>(self.large_cursor, align, offset);
             let end = start + size;
             end > self.large_limit
